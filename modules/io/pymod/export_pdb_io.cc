//------------------------------------------------------------------------------
// This file is part of the OpenStructure project <www.openstructure.org>
//
// Copyright (C) 2008-2011 by the OpenStructure authors
//
// This library is free software; you can redistribute it and/or modify it under
// the terms of the GNU Lesser General Public License as published by the Free
// Software Foundation; either version 3.0 of the License, or (at your option)
// any later version.
// This library is distributed in the hope that it will be useful, but WITHOUT
// ANY WARRANTY; without even the implied warranty of MERCHANTABILITY or FITNESS
// FOR A PARTICULAR PURPOSE.  See the GNU Lesser General Public License for more
// details.
//
// You should have received a copy of the GNU Lesser General Public License
// along with this library; if not, write to the Free Software Foundation, Inc.,
// 51 Franklin Street, Fifth Floor, Boston, MA  02110-1301  USA
//------------------------------------------------------------------------------
#include <boost/python.hpp>
using namespace boost::python;

#include <ost/io/mol/io_profile.hh>
#include <ost/io/mol/pdb_reader.hh>
#include <ost/io/mol/pdb_writer.hh>
using namespace ost;
using namespace ost::io;

BOOST_PYTHON_MEMBER_FUNCTION_OVERLOADS(X_import,
                                       PDBReader::Import, 1, 2)

BOOST_PYTHON_FUNCTION_OVERLOADS(load_PDB_ov, LoadPDB, 1, 2)

void (PDBWriter::*write_a)(const mol::EntityHandle&)=&PDBWriter::Write;
void (PDBWriter::*write_b)(const mol::EntityView&)=&PDBWriter::Write;

void export_pdb_io()
{
  class_<IOProfile>("IOProfile",
<<<<<<< HEAD
         init<String,bool,bool,bool,bool,bool,bool,
              conop::ProcessorPtr>((arg("dialect")="PDB",
                                    arg("quack_mode")=false,
                                    arg("fault_tolerant")=false,
                                    arg("join_spread_atom_records")=false,
                                    arg("no_hetatms")=false,
                                    arg("calpha_only")=false,
                                    arg("bond_feasibility_check")=true,
                                    arg("processor")=conop::ProcessorPtr())))
=======
         init<String,bool,bool,bool,bool,bool,bool,bool>((arg("dialect")="PDB",
                                                          arg("strict_hydrogens")=false,
                                                          arg("quack_mode")=false,
                                                          arg("fault_tolerant")=false,
                                                          arg("join_spread_atom_records")=false,
                                                          arg("no_hetatms")=false,
                                                          arg("calpha_only")=false,
						          arg("bond_feasibility_check")=false)))
>>>>>>> 7845a034
    .def_readwrite("dialect", &IOProfile::dialect)
    .def_readwrite("fault_tolerant", &IOProfile::fault_tolerant)
    .def_readwrite("quack_mode", &IOProfile::quack_mode)
    .def_readwrite("no_hetatms", &IOProfile::no_hetatms)
    .def_readwrite("calpha_only", &IOProfile::calpha_only)
    .def_readwrite("join_spread_atom_records", &IOProfile::join_spread_atom_records)
    .def_readwrite("processor", &IOProfile::processor)
    .def("Copy", &IOProfile::Copy)
    .def(self_ns::str(self))
  ;
  class_<IOProfileRegistry>("IOProfileRegistry", no_init)
    .def("Get", &IOProfileRegistry::Get,  
         return_value_policy<reference_existing_object>())
    .def("Set", &IOProfileRegistry::Set)
    .def("Instance", &IOProfileRegistry::Instance,
         return_value_policy<reference_existing_object>()).staticmethod("Instance")
    .def("GetDefault", &IOProfileRegistry::GetDefault,
         return_value_policy<reference_existing_object>())
  ;
  class_<PDBReader, boost::noncopyable>("PDBReader", init<String, const IOProfile&>())
    .def("HasNext", &PDBReader::HasNext)
    .def("Import", &PDBReader::Import, 
         X_import(args("entity", "restrict_chains")))
    .add_property("read_seqres", &PDBReader::GetReadSeqRes, 
                  &PDBReader::SetReadSeqRes)
    .add_property("seqres", &PDBReader::GetSeqRes)
  ;
  
  class_<PDBWriter, boost::noncopyable>("PDBWriter", init<String, const IOProfile&>())
    .def("Write", write_a)
    .def("SetIsPQR", &PDBWriter::SetIsPQR)
    .def("IsPQR", &PDBWriter::IsPQR)
    .def("SetWriteMultiModel", &PDBWriter::SetWriteMultiModel)
    .def("GetWriteMultiModel", &PDBWriter::GetWriteMultiModel)
    .add_property("write_multi_model", &PDBWriter::GetWriteMultiModel, 
                  &PDBWriter::SetWriteMultiModel)
    .def("Write", write_b)    
  ;
}<|MERGE_RESOLUTION|>--- conflicted
+++ resolved
@@ -36,26 +36,15 @@
 void export_pdb_io()
 {
   class_<IOProfile>("IOProfile",
-<<<<<<< HEAD
-         init<String,bool,bool,bool,bool,bool,bool,
+         init<String,bool,bool,bool,bool,bool,
               conop::ProcessorPtr>((arg("dialect")="PDB",
                                     arg("quack_mode")=false,
                                     arg("fault_tolerant")=false,
                                     arg("join_spread_atom_records")=false,
                                     arg("no_hetatms")=false,
                                     arg("calpha_only")=false,
-                                    arg("bond_feasibility_check")=true,
                                     arg("processor")=conop::ProcessorPtr())))
-=======
-         init<String,bool,bool,bool,bool,bool,bool,bool>((arg("dialect")="PDB",
-                                                          arg("strict_hydrogens")=false,
-                                                          arg("quack_mode")=false,
-                                                          arg("fault_tolerant")=false,
-                                                          arg("join_spread_atom_records")=false,
-                                                          arg("no_hetatms")=false,
-                                                          arg("calpha_only")=false,
-						          arg("bond_feasibility_check")=false)))
->>>>>>> 7845a034
+    .def(init<const IOProfile&>())
     .def_readwrite("dialect", &IOProfile::dialect)
     .def_readwrite("fault_tolerant", &IOProfile::fault_tolerant)
     .def_readwrite("quack_mode", &IOProfile::quack_mode)
