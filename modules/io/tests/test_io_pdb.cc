--- conflicted
+++ resolved
@@ -17,11 +17,8 @@
 // 51 Franklin Street, Fifth Floor, Boston, MA  02110-1301  USA
 //------------------------------------------------------------------------------
 #include <ost/test_utils/compare_files.hh>
-<<<<<<< HEAD
 #include <ost/unit_cell.hh>
-=======
 #include <ost/geom/vec_mat_predicates.hh>
->>>>>>> 914b0061
 
 #include <ost/platform.hh>
 #include <ost/dyn_cast.hh>
@@ -818,11 +815,6 @@
   BOOST_CHECK_THROW(reader.Import(ent), IOException);
 }
 
-<<<<<<< HEAD
-BOOST_AUTO_TEST_CASE(parse_cryst1)
-{
-  String fname("testfiles/pdb/cryst1.pdb");
-=======
 BOOST_AUTO_TEST_CASE(duplicate_atom_strict)
 {
   String fname("testfiles/pdb/more-than-one-name.pdb");
@@ -858,28 +850,9 @@
   BOOST_CHECK_EQUAL(ent.GetAtomCount(), 4);
 }
 
-BOOST_AUTO_TEST_CASE(seqres_import)
-{
-  char * ost_root=getenv("OST_ROOT");
-  if(!ost_root){
-    std::cout << "WARNING: skipping SEQRES import unit test. " 
-              << "Rule-based builder is required" << std::endl;
-    return;
-  }
-  SetPrefixPath(ost_root);
-  String lib_path=GetSharedDataPath()+"/compounds.chemlib";
-  conop::CompoundLibPtr compound_lib=conop::CompoundLib::Load(lib_path);  
-  if (!compound_lib) {
-    std::cout << "WARNING: skipping SEQRES import unit test. " 
-              << "Rule-based builder is required" << std::endl;
-    return;    
-  }
-  conop::RuleBasedBuilderPtr rbb(new conop::RuleBasedBuilder(compound_lib));
-  conop::Conopology::Instance().RegisterBuilder(rbb, "RBB");
-  conop::Conopology::Instance().SetDefaultBuilder("RBB");
-
-  String fname("testfiles/pdb/seqres.pdb");
->>>>>>> 914b0061
+BOOST_AUTO_TEST_CASE(parse_cryst1)
+{
+  String fname("testfiles/pdb/cryst1.pdb");
   IOProfile profile;
   PDBReader reader(fname, profile);
   mol::EntityHandle ent=mol::CreateEntity();
@@ -961,7 +934,6 @@
   BOOST_CHECK_NO_THROW(reader.Import(ent));
 }
 
-<<<<<<< HEAD
 BOOST_AUTO_TEST_CASE(read_ostprp)
 {
   String fname("testfiles/pdb/ostprp.pdb");
@@ -1025,7 +997,8 @@
                            "AGRTLRVLNLVENWLSNNTQFCVKVLNPYMPSVIEKMEALQRKHGGALVRNP"
                            "LSRNSTHEMYWVSNASGNIVSSVNMISRMLINRFTMRHKKATYEPDVDLGSG"
                            "TRNIGIESETPNLDIIGKRIEKIKQEHETSWHYDQ"));
-=======
+}
+
 BOOST_AUTO_TEST_CASE(charmm_rname)
 {
   {
@@ -1169,7 +1142,6 @@
 
   PDBWriter fwriter(String("testfiles/pdb/pqr_atom-out.pqr"), IOProfile());
   BOOST_CHECK_EQUAL(fwriter.IsPQR(), true);
->>>>>>> 914b0061
 }
 
 BOOST_AUTO_TEST_SUITE_END();