//------------------------------------------------------------------------------
// This file is part of the OpenStructure project <www.openstructure.org>
//
// Copyright (C) 2008-2011 by the OpenStructure authors
//
// This library is free software; you can redistribute it and/or modify it under
// the terms of the GNU Lesser General Public License as published by the Free
// Software Foundation; either version 3.0 of the License, or (at your option)
// any later version.
// This library is distributed in the hope that it will be useful, but WITHOUT
// ANY WARRANTY; without even the implied warranty of MERCHANTABILITY or FITNESS
// FOR A PARTICULAR PURPOSE.  See the GNU Lesser General Public License for more
// details.
//
// You should have received a copy of the GNU Lesser General Public License
// along with this library; if not, write to the Free Software Foundation, Inc.,
// 51 Franklin Street, Fifth Floor, Boston, MA  02110-1301  USA
//------------------------------------------------------------------------------
#ifndef GEOM_VECMAT3_OP_HH
#define GEOM_VECMAT3_OP_HH

#include <ostream>
#include "constants.hh"

#include <ost/geom/module_config.hh>
#include <ost/geom/vec3.hh>
#include <ost/geom/mat3.hh>

namespace geom {


//! returns squared length of vector
inline Real Length2(const Vec3& v)
{
  return v[0]*v[0]+v[1]*v[1]+v[2]*v[2];
}

//! returns length of vector
inline Real Length(const Vec3& v)
{
  return std::sqrt(Length2(v));
}

//! return true if components differ not more than epsilon
inline bool Equal(const Vec3& v1, const Vec3& v2, 
                  Real ephilon=EPSILON)
{
  return std::fabs(v1[0]-v2[0])<ephilon &&
    std::fabs(v1[1]-v2[1])<ephilon &&
    std::fabs(v1[2]-v2[2])<ephilon;
}

//! return true if components differ not more than ephilon
inline bool Equal(const Mat3& m1, const Mat3& m2, 
                  Real ephilon=EPSILON)
{
  return std::fabs(m1(0,0)-m2(0,0))<ephilon &&
    std::fabs(m1(0,1)-m2(0,1))<ephilon &&
    std::fabs(m1(0,2)-m2(0,2))<ephilon &&
    std::fabs(m1(1,0)-m2(1,0))<ephilon &&
    std::fabs(m1(1,1)-m2(1,1))<ephilon &&
    std::fabs(m1(1,2)-m2(1,2))<ephilon &&
    std::fabs(m1(2,0)-m2(2,0))<ephilon &&
    std::fabs(m1(2,1)-m2(2,1))<ephilon &&
    std::fabs(m1(2,2)-m2(2,2))<ephilon;
}

//! vector dot product
inline Real Dot(const Vec3& v1, const Vec3& v2)
{
  return v1[0]*v2[0]+v1[1]*v2[1]+v1[2]*v2[2];
}

//! Normalize
inline Vec3 Normalize(const Vec3& v)
{
  Real l=Length(v);
  if(l==0.0) {
    return v;
  }
  return v/l;
}

//! vector cross product
inline Vec3 Cross(const Vec3& v1, const Vec3& v2)
{
  Vec3 nrvo(v1[1]*v2[2]-v2[1]*v1[2],
      v1[2]*v2[0]-v2[2]*v1[0],
      v1[0]*v2[1]-v2[0]*v1[1]);
  return nrvo;
}

//! multiply each component of v1 with that of v2
inline Vec3 CompMultiply(const Vec3& v1, const Vec3& v2)
{
  Vec3 nrvo(v1[0]*v2[0],v1[1]*v2[1],v1[2]*v2[2]);
  return nrvo;
}

//! divide each component of v1 by that of v2
inline Vec3 CompDivide(const Vec3& v1, const Vec3& v2)
{
  Vec3 nrvo(v1[0]/v2[0],v1[1]/v2[1],v1[2]/v2[2]);
  return nrvo;
}

//! vector matrix multiplication
inline Vec3 operator*(const Vec3& v,const Mat3& m)
{
  Vec3 nrvo(v[0]*m(0,0)+v[1]*m(1,0)+v[2]*m(2,0),
      v[0]*m(0,1)+v[1]*m(1,1)+v[2]*m(2,1),
      v[0]*m(0,2)+v[1]*m(1,2)+v[2]*m(2,2));
  return nrvo;
}

//! vector matrix multiplication
inline Vec3 operator*(const Mat3& m, const Vec3& v)
{
  Vec3 nrvo(v[0]*m(0,0)+v[1]*m(0,1)+v[2]*m(0,2),
      v[0]*m(1,0)+v[1]*m(1,1)+v[2]*m(1,2),
      v[0]*m(2,0)+v[1]*m(2,1)+v[2]*m(2,2));
  return nrvo;
}

//! matrix matrix multiplication
inline Mat3 operator*(const Mat3& m1, const Mat3& m2)
{
  Mat3 nrvo(m1(0,0)*m2(0,0)+m1(0,1)*m2(1,0)+m1(0,2)*m2(2,0),
      m1(0,0)*m2(0,1)+m1(0,1)*m2(1,1)+m1(0,2)*m2(2,1),
      m1(0,0)*m2(0,2)+m1(0,1)*m2(1,2)+m1(0,2)*m2(2,2),

      m1(1,0)*m2(0,0)+m1(1,1)*m2(1,0)+m1(1,2)*m2(2,0),
      m1(1,0)*m2(0,1)+m1(1,1)*m2(1,1)+m1(1,2)*m2(2,1),
      m1(1,0)*m2(0,2)+m1(1,1)*m2(1,2)+m1(1,2)*m2(2,2),

      m1(2,0)*m2(0,0)+m1(2,1)*m2(1,0)+m1(2,2)*m2(2,0),
      m1(2,0)*m2(0,1)+m1(2,1)*m2(1,1)+m1(2,2)*m2(2,1),
      m1(2,0)*m2(0,2)+m1(2,1)*m2(1,2)+m1(2,2)*m2(2,2));
  return nrvo;
}

Mat3 DLLEXPORT_OST_GEOM Invert(const Mat3& m);
Mat3 DLLEXPORT_OST_GEOM Transpose(const Mat3& m);

// algebraic complement
Real DLLEXPORT_OST_GEOM Comp(const Mat3& m, unsigned int i, unsigned int j);

// minor
Real DLLEXPORT_OST_GEOM Minor(const Mat3& m, unsigned int i, unsigned int j);

// determinant
Real DLLEXPORT_OST_GEOM Det(const Mat3& m);

// angle between two vectors
Real DLLEXPORT_OST_GEOM Angle(const Vec3& v1, const Vec3& v2);

// signed angle between two vectors, based on a reference normal
Real DLLEXPORT_OST_GEOM SignedAngle(const Vec3& v1, const Vec3& v2, const Vec3& ref);

Mat3 DLLEXPORT_OST_GEOM EulerTransformation(Real theta, Real phi, Real xi);

Mat3 DLLEXPORT_OST_GEOM AxisRotation(const Vec3& axis, Real angle);

/// \brief get arbitrary vector orthogonal to axis
/// 
/// The returned vector is of length 1
Vec3 DLLEXPORT_OST_GEOM OrthogonalVector(const Vec3& axis);


Real DLLEXPORT_OST_GEOM DihedralAngle(const Vec3& p1, const Vec3& p2, 
                                      const Vec3& p3, const Vec3&p4);

//! returns std::min of each component
inline Vec3 Min(const Vec3& v1, const Vec3& v2)
{
  Vec3 nrvo(std::min(v1[0],v2[0]),
            std::min(v1[1],v2[1]),
            std::min(v1[2],v2[2]));
  return nrvo;
}

//! returns std::max of each component
inline Vec3 Max(const Vec3& v1, const Vec3& v2)
{
  Vec3 nrvo(std::max(v1[0],v2[0]),
            std::max(v1[1],v2[1]),
            std::max(v1[2],v2[2]));
  return nrvo;
}

inline Vec3 Frac(const geom::Vec3& v)
{
  return Vec3(fmod(v.x, 1), fmod(v.y, 1), fmod(v.z, 1));
}

inline Vec3 Mod(const geom::Vec3& v, Real f)
{
  return Vec3(fmod(v.x, f), fmod(v.y, f), fmod(v.z, f));
}


//! returns the distance between two points
inline Real Distance(const Vec3& p1, const Vec3& p2)
{
    return Length(p1-p2);
}

<<<<<<< HEAD
/// \brief creates a Mat3 representing a coordinate system whose axes a, b, c 
///    have angles alpha (between b and c), beta (between a and c) and gamma 
///    (between a and b). 
/// 
/// The coordinate system is right handed and a is always along the x- axis.
Mat3 DLLEXPORT_OST_GEOM Mat3FromAngles(Real alpha, Real beta, Real gamma);

=======

//! return the squared distance between two points with periodic boundaries in x,y,z given in basis_vec
inline Real Distance2WithPBC(const Vec3& v1, const Vec3& v2, const Vec3& basis_vec){
  Vec3 v;
  v=v1-v2;
  for (int i=0; i<3; i++) {
    if (std::fabs(v[i])>basis_vec[i]/2.){ 
      v[i]=std::fabs(v[i])-basis_vec[i]*int(std::fabs(v[i])/basis_vec[i]+0.5);
    }
  }
  return Length2(v);
}
//! return the distance between two points with periodic boundaries in x,y,z given in basis_vec
inline Real DistanceWithPBC(const Vec3& v1, const Vec3& v2, const Vec3& basis_vec){
  return sqrt(Distance2WithPBC(v1, v2, basis_vec));
}
//! returns the minimal distance between the points in two Vec3List
DLLEXPORT_OST_GEOM Real MinDistance(const Vec3List& l1, const Vec3List& l2);
//! returns the minimal distance between the points in two Vec3List 
//  with periodic boundaries in x,y,z given in basis_vec
DLLEXPORT_OST_GEOM Real MinDistanceWithPBC(const Vec3List& l1, const Vec3List& l2, Vec3& basis_vec);

//!wraps a vector in a box with periodic boundaries
DLLEXPORT_OST_GEOM Vec3 WrapVec3(const Vec3& v1,const Vec3& box_center,const Vec3& basis_vec);
//!wraps all the vectors in a Vec3List in a box with periodic boundaries
DLLEXPORT_OST_GEOM Vec3List WrapVec3List(const Vec3List& vl,const Vec3& box_center,const Vec3& basis_vec);

  
>>>>>>> 914b0061
} // ns

#endif<|MERGE_RESOLUTION|>--- conflicted
+++ resolved
@@ -205,7 +205,6 @@
     return Length(p1-p2);
 }
 
-<<<<<<< HEAD
 /// \brief creates a Mat3 representing a coordinate system whose axes a, b, c 
 ///    have angles alpha (between b and c), beta (between a and c) and gamma 
 ///    (between a and b). 
@@ -213,7 +212,6 @@
 /// The coordinate system is right handed and a is always along the x- axis.
 Mat3 DLLEXPORT_OST_GEOM Mat3FromAngles(Real alpha, Real beta, Real gamma);
 
-=======
 
 //! return the squared distance between two points with periodic boundaries in x,y,z given in basis_vec
 inline Real Distance2WithPBC(const Vec3& v1, const Vec3& v2, const Vec3& basis_vec){
@@ -242,7 +240,6 @@
 DLLEXPORT_OST_GEOM Vec3List WrapVec3List(const Vec3List& vl,const Vec3& box_center,const Vec3& basis_vec);
 
   
->>>>>>> 914b0061
 } // ns
 
 #endif