//------------------------------------------------------------------------------
// This file is part of the OpenStructure project <www.openstructure.org>
//
// Copyright (C) 2008-2011 by the OpenStructure authors
//
// This library is free software; you can redistribute it and/or modify it under
// the terms of the GNU Lesser General Public License as published by the Free
// Software Foundation; either version 3.0 of the License, or (at your option)
// any later version.
// This library is distributed in the hope that it will be useful, but WITHOUT
// ANY WARRANTY; without even the implied warranty of MERCHANTABILITY or FITNESS
// FOR A PARTICULAR PURPOSE.  See the GNU Lesser General Public License for more
// details.
//
// You should have received a copy of the GNU Lesser General Public License
// along with this library; if not, write to the Free Software Foundation, Inc.,
// 51 Franklin Street, Fifth Floor, Boston, MA  02110-1301  USA
//------------------------------------------------------------------------------
#include <boost/python.hpp>
#include <boost/python/suite/indexing/vector_indexing_suite.hpp>


#include <ost/geom/geom.hh>

using namespace boost::python;

const Real Vec2_getitem(const geom::Vec2& v, int i) {return v[i];}
void Vec2_setitem(geom::Vec2& v,const  int i,const  Real val) {v[i]=val;}


String vec2_repr(const geom::Vec2& v)
{
  std::stringstream ss;
  ss << "geom.Vec2(" << v[0] << ", " << v[1] << ")";
  return ss.str();
}

<<<<<<< HEAD
=======
list vec2_data(const geom::Vec2& v)
{
  list nrvo;
  for(size_t k=0;k<2;++k) {
    nrvo.append(v.Data()[k]);
  }
  return nrvo;
}

>>>>>>> 914b0061
void export_Vec2()
{
  using namespace geom;

  class_<Vec2>("Vec2",init<>())
    .def(init<Real,Real>())
    .def(init<const Vec2&>())
    .def(init<const Vec3&>())
    .def(init<const Vec4&>())
    .def(self *= Real())
    .def(self /= Real())
    .def(self += Real())
    .def(self += self)
    .def(self -= self)
    .def(-self)
    .def(self * Real())
    .def(self + Real())
    .def(Real() + self)
    .def(Real() * self)
    .def(self * Mat2())
    .def(self / Real())
    .def(self + self)
    .def(self - self)
<<<<<<< HEAD
=======
    .def(self == self)
    .def(self != self)
>>>>>>> 914b0061
    .def("__repr__", vec2_repr)
    .def(self_ns::str(self))
    .def("__getitem__",Vec2_getitem)
    .def("__setitem__",Vec2_setitem)
    .def("GetX", &Vec2::GetX)
    .def("GetY", &Vec2::GetY)
    .add_property("x", &Vec2::GetX, &Vec2::SetX)
    .add_property("y", &Vec2::GetY, &Vec2::SetY)
    .add_property("data",vec2_data)
  ;
  class_<Vec2List>("Vec2List", init<>())
    .def(vector_indexing_suite<Vec2List>())
  ;  
}<|MERGE_RESOLUTION|>--- conflicted
+++ resolved
@@ -35,8 +35,6 @@
   return ss.str();
 }
 
-<<<<<<< HEAD
-=======
 list vec2_data(const geom::Vec2& v)
 {
   list nrvo;
@@ -46,7 +44,6 @@
   return nrvo;
 }
 
->>>>>>> 914b0061
 void export_Vec2()
 {
   using namespace geom;
@@ -70,11 +67,8 @@
     .def(self / Real())
     .def(self + self)
     .def(self - self)
-<<<<<<< HEAD
-=======
     .def(self == self)
     .def(self != self)
->>>>>>> 914b0061
     .def("__repr__", vec2_repr)
     .def(self_ns::str(self))
     .def("__getitem__",Vec2_getitem)
