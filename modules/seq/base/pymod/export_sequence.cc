//------------------------------------------------------------------------------
// This file is part of the OpenStructure project <www.openstructure.org>
//
// Copyright (C) 2008-2011 by the OpenStructure authors
//
// This library is free software; you can redistribute it and/or modify it under
// the terms of the GNU Lesser General Public License as published by the Free
// Software Foundation; either version 3.0 of the License, or (at your option)
// any later version.
// This library is distributed in the hope that it will be useful, but WITHOUT
// ANY WARRANTY; without even the implied warranty of MERCHANTABILITY or FITNESS
// FOR A PARTICULAR PURPOSE.  See the GNU Lesser General Public License for more
// details.
//
// You should have received a copy of the GNU Lesser General Public License
// along with this library; if not, write to the Free Software Foundation, Inc.,
// 51 Franklin Street, Fifth Floor, Boston, MA  02110-1301  USA
//------------------------------------------------------------------------------
#include <boost/python.hpp>
#include <boost/python/slice.hpp>
#include <boost/python/register_ptr_to_python.hpp>
#include <boost/python/suite/indexing/vector_indexing_suite.hpp>


#include <ost/export_helper/pair_to_tuple_conv.hh>
#include <ost/generic_property.hh>
#include <ost/export_helper/generic_property_def.hh>
#include <ost/config.hh>
#if(OST_INFO_ENABLED)
#include <ost/info/info.hh>
#endif
#include <ost/mol/mol.hh>
#include <ost/seq/sequence_handle.hh>
#include <ost/seq/alignment_handle.hh>
#include <ost/seq/sequence_op.hh>
#include <ost/seq/sequence_list.hh>
#include <ost/seq/aligned_region.hh>
#include <ost/seq/views_from_sequences.hh>
#include "const_seq_list_export_def.hh"

using namespace ost;
using namespace ost::seq;
using namespace boost::python;

void (SequenceHandle::*attach_one)(const mol::EntityView&)=&SequenceHandle::AttachView;
void (SequenceHandle::*attach_two)(const mol::EntityView&,
                             const String&)=&SequenceHandle::AttachView;

void (AlignmentHandle::*attach_view_a)(int, const mol::EntityView&)=&AlignmentHandle::AttachView;
void (AlignmentHandle::*attach_view_b)(int, const mol::EntityView&,
                             const String&)=&AlignmentHandle::AttachView;
SequenceHandle (*seq_from_chain_a)(const String&,const mol::ChainView&)=&SequenceFromChain;
SequenceHandle (*seq_from_chain_b)(const String&,const mol::ChainHandle&)=&SequenceFromChain;

bool (*m1)(const String&, const String&)=&Match;
bool (*m2)(const ConstSequenceHandle&, const ConstSequenceHandle&)=&Match;
template <typename T>
T do_slice(const T& t, slice& sl) {
  int start=0, end=t.GetCount();
  try {
    start=extract<int>(sl.start());
    if (start<0) {
      start=t.GetCount()+start;
    }    
  } catch(error_already_set) {
    PyErr_Clear();
  }
  try {
    end=extract<int>(sl.stop());
    if (end<0) {
      end=t.GetCount()+end;
    }    
  } catch(error_already_set) {
    PyErr_Clear();
  }
  return t.Slice(start, end-start);
}

ConstSequenceList do_slice_a(ConstSequenceList& t, slice sl)
{
  return do_slice<ConstSequenceList>(t, sl);
}
String aln_to_str(const AlignmentHandle& aln) {
  return aln.ToString();
}

SequenceList do_slice_b(SequenceList& t, slice sl)
{
  return do_slice<SequenceList>(t, sl);
}

String slice_seq(const ConstSequenceHandle& sh, slice& sl) {
  int start=0, end=sh.GetLength();
  try {
    start=extract<int>(sl.start());
    if (start<0) {
      start=sh.GetLength()+start;
    }    
  } catch(error_already_set) {
    PyErr_Clear();
  }
  try {
    end=extract<int>(sl.stop());
    if (end<0) {
      end=sh.GetLength()+end;
    }
  } catch(error_already_set) {
    PyErr_Clear();
  }
  String s=sh.GetString();
  return s.substr(start, end-start);
}

AlignedRegion slice_aln(const AlignmentHandle& aln, slice sl) {
  int start=0, end=aln.GetLength();
  try {
    start=extract<int>(sl.start());
    if (start<0) {
      start=aln.GetLength()+start;
    }    
  } catch(error_already_set) {
    PyErr_Clear();
  }
  try {
    end=extract<int>(sl.stop());
    if (end<0) {
      end=aln.GetLength()+end;
    }
  } catch(error_already_set) {
    PyErr_Clear();
  }
  return aln.MakeRegion(start, end-start);
}


struct RevRegionRangeIter {
  RevRegionRangeIter(AlignedColumnIterator b,
                     AlignedColumnIterator e):
    b_(b), e_(e)
  { }

  AlignedColumn next()
  {
    if (b_==e_) {
      boost::python::objects::stop_iteration_error();
    }
    --e_;
    AlignedColumn col=*e_;

    return col;
  }
private:
  AlignedColumnIterator b_;
  AlignedColumnIterator e_;
};

struct RegionRangeIter {
  RegionRangeIter(AlignedColumnIterator b,
                  AlignedColumnIterator e):
    b_(b), e_(e)
  { }

  AlignedColumn next()
  {
    if (b_==e_) {
      boost::python::objects::stop_iteration_error();
    }
    AlignedColumn col=*b_;
    ++b_;
    return col;
  }
private:
  AlignedColumnIterator b_;
  AlignedColumnIterator e_;
};

struct ConstSeqListIter {
  ConstSeqListIter(ConstSequenceList& list):
    l_(list), b_(l_.begin()), e_(l_.end())
  { }

  ConstSequenceHandle next()
  {
    if (b_==e_) {
      boost::python::objects::stop_iteration_error();
    }
    ConstSequenceHandle s=*b_;  
    ++b_;
    return s;
  }
private:
  ConstSequenceList           l_;
  ConstSequenceList::iterator b_;
  ConstSequenceList::iterator e_;
};

struct SeqListIter {
  SeqListIter(SequenceList& list):
    l_(list), b_(l_.begin()), e_(l_.end())
  { }

  SequenceHandle next()
  {
    if (b_==e_) {
      boost::python::objects::stop_iteration_error();
    }
    SequenceHandle s=*b_;
    ++b_;
    return s;
  }
private:
  SequenceList           l_;
  SequenceList::iterator b_;
  SequenceList::iterator e_;
};

ConstSeqListIter iter_cs(ConstSequenceList& sl) 
{
  return ConstSeqListIter(sl);
}

SeqListIter iter_sl(SequenceList& sl) 
{
  return SeqListIter(sl);
}

RegionRangeIter iter_range1(AlignmentHandle& aln)
{
  return RegionRangeIter(aln.begin(), aln.end());
}

RegionRangeIter iter_range2(AlignedRegion& aln_region)
{
  return RegionRangeIter(aln_region.begin(), aln_region.end());
}

RevRegionRangeIter iter_range_rev(AlignedRegion& aln_region)
{
  return RevRegionRangeIter(aln_region.begin(), aln_region.end());
}

template <typename C, typename O>
void const_seq_handle_def(O& bp_class)
{
  bp_class
    .def("GetResidueIndex", &C::GetResidueIndex)
    .def("GetPos", &C::GetPos)
    .def("GetLength", &C::GetLength)
    .def("GetResidue", &C::GetResidue)
    .def("GetOneLetterCode", &C::GetOneLetterCode)
    .def("__iter__", iterator<C>())
    .def("__getitem__", &C::GetOneLetterCode)
    .def("__getitem__", slice_seq)
    .def("GetOffset", &C::GetOffset)
    .def("Copy", &C::Copy)
    .def("IsValid", &C::IsValid)
    .def("GetFirstNonGap", &C::GetFirstNonGap)
    .def("GetLastNonGap", &C::GetLastNonGap)
    .add_property("first_non_gap", &C::GetFirstNonGap)
    .add_property("last_non_gap", &C::GetLastNonGap)
    .def("GetAttachedView", &C::GetAttachedView)
    .def("GetGaplessString", &C::GetGaplessString)
    .add_property("role", make_function(&C::GetRole, 
                                        return_value_policy<copy_const_reference>()))
    .def("GetString", &C::GetString,
         return_value_policy<copy_const_reference>())
         .def("GetName", &C::GetName,
              return_value_policy<copy_const_reference>())
    .def("HasAttachedView", &C::HasAttachedView)
    .def("__len__", &C::GetLength)
    .add_property("length", &C::GetLength)
    .add_property("attached_view", &C::GetAttachedView)
    .add_property("name",
                  make_function(&C::GetName,
                                return_value_policy<copy_const_reference>()))
    .add_property("offset", &C::GetOffset)
    .add_property("gapless_string", &C::GetGaplessString)
    .add_property("string",
                  make_function(&C::GetString,
                                return_value_policy<copy_const_reference>()))
    .def("__str__", &C::GetString,
         return_value_policy<copy_const_reference>())
  ;
}


void export_sequence()
{
  class_<ConstSequenceHandle> const_seq("ConstSequenceHandle", init<>());
  const_seq_handle_def<ConstSequenceHandle>(const_seq);
  const_generic_prop_def<ConstSequenceHandle>(const_seq);
  class_<SequenceHandle> seq_handle("SequenceHandle", init<>());
  const_seq_handle_def<SequenceHandle>(seq_handle);
  generic_prop_def<SequenceHandle>(seq_handle);  
  seq_handle
    .def("__setitem__", &SequenceHandle::SetOneLetterCode)
    .def("SetOneLetterCode", &SequenceHandle::SetOneLetterCode)  
    .def("SetOffset", &SequenceHandle::SetOffset)
    .def("AttachView", attach_one)
    .def("AttachView", attach_two)
    .def("Append", &SequenceHandle::Append)
    .def("SetString", &SequenceHandle::SetString)
    .add_property("string",
                  make_function(&SequenceHandle::GetString,
                                return_value_policy<copy_const_reference>()),
                  &SequenceHandle::SetString)
    .add_property("role", make_function(&SequenceHandle::GetRole, 
                                        return_value_policy<copy_const_reference>()),
                  &SequenceHandle::SetRole)
    .def("SetName", &SequenceHandle::SetName)
    .add_property("name",
                  make_function(&SequenceHandle::GetName,
                                return_value_policy<copy_const_reference>()),
                  &SequenceHandle::SetName)
    .add_property("offset", &SequenceHandle::GetOffset,
                  &SequenceHandle::SetOffset)
  ;
  def("Match", m1);
  def("Match", m2);

  implicitly_convertible<SequenceHandle, ConstSequenceHandle>();
  
  def("CreateSequence", &CreateSequence, 
      (arg("name"), arg("seq"), arg("role")="UNKNOWN"));
  /*class_<SequenceHandleList>("SequenceHandleList", init<>())
    .def(vector_indexing_suite<SequenceHandleList>())
  ;*/
  class_<RegionRangeIter>("RegionRangeIter", no_init)
    .def("next", &RegionRangeIter::next)
  ;
    class_<RevRegionRangeIter>("RevRegionRangeIter", no_init)
    .def("next", &RevRegionRangeIter::next)
  ;
  class_<ConstSeqListIter>("ConstSeqListIter", no_init)
    .def("next", &ConstSeqListIter::next)
  ;
  class_<SeqListIter>("SeqListIter", no_init)
    .def("next", &SeqListIter::next)
  ;
  class_<AlignmentHandle>("AlignmentHandle", init<>())
    .def("GetCount", &AlignmentHandle::GetCount)
    .add_property("sequence_count", &AlignmentHandle::GetCount)
    .def("GetSequence", &AlignmentHandle::GetSequence)
    .def("GetPos", &AlignmentHandle::GetPos)
    .def("GetResidueIndex", &AlignmentHandle::GetResidueIndex)
    .def("GetResidue", &AlignmentHandle::GetResidue)
    .def("AddSequence", &AlignmentHandle::AddSequence)
<<<<<<< HEAD
    .def("GetMatchingBackboneViews", &AlignmentHandle::GetMatchingBackboneViews, 
=======
    .def("GetMatchingBackboneViews", &AlignmentHandle::GetMatchingBackboneViews,
>>>>>>> f6c3a5e7
         (arg("idx_a")=0, arg("idx_b")=1))
    .def("FindSequence", &AlignmentHandle::FindSequence)
    .def("FindSequenceIndex", &AlignmentHandle::FindSequenceIndex)
    .def("Copy", &AlignmentHandle::Copy)
    .def("ToString", &AlignmentHandle::ToString, (arg("width")=80))
    .def("__str__", aln_to_str)
    .def("GetLength", &AlignmentHandle::GetLength)
    .def("__len__", &AlignmentHandle::GetLength)
    .def("GetSequences", &AlignmentHandle::GetSequences)
    .def("GetCoverage", &AlignmentHandle::GetCoverage)
    .def("AttachView", attach_view_a)
    .def("SetSequenceRole", &AlignmentHandle::SetSequenceRole)
    .def("GetSequenceRole", &AlignmentHandle::GetSequenceRole, 
         return_value_policy<copy_const_reference>())
    .def("AttachView", attach_view_b)
    .def("Cut", &AlignmentHandle::Cut)
    .def("MakeRegion", &AlignmentHandle::MakeRegion)
    .def("RemoveSequence", &AlignmentHandle::RemoveSequence)
    .def("Replace",&AlignmentHandle::Replace)
    .def("__getitem__", &slice_aln)
    .def("__getitem__", &AlignmentHandle::operator[])
    .def("__iter__", iter_range1)
    .add_property("sequences", &AlignmentHandle::GetSequences)
    .def("SetSequenceName",  &AlignmentHandle::SetSequenceName)
    .def("SetSequenceOffset", &AlignmentHandle::SetSequenceOffset)
    .def("GetSequenceOffset", &AlignmentHandle::GetSequenceOffset)
  ;
  class_<AlignedColumn>("AlignedColumn", no_init)
    .def("GetIndex", &AlignedColumn::GetIndex)
    .def("__getitem__", &AlignedColumn::operator[])
    .def("GetRowCount", &AlignedColumn::GetRowCount)
    .def("GetResidue", &AlignedColumn::GetResidue)
    .def(self_ns::str(self))
  ;
  class_<AlignedRegion>("AlignedRegion", no_init)
    .def("Delete", &AlignedRegion::Delete)
    .def("Replace", &AlignedRegion::Replace)
    .def("ShiftLeft", &AlignedRegion::ShiftLeft)
    .def("ShiftRight", &AlignedRegion::ShiftRight)
    .def("GetStart", &AlignedRegion::GetStart)
    .def("GetEnd", &AlignedRegion::GetEnd)
    .def("GetLength", &AlignedRegion::GetLength)
    .def("SetMaster", &AlignedRegion::SetMaster)
    .def("GetMaster", &AlignedRegion::GetMaster)
    .def("GetAlignmentHandle",&AlignedRegion::GetAlignmentHandle)
    .add_property("master", &AlignedRegion::GetMaster,
                  &AlignedRegion::SetMaster)
    .def("__getitem__", &AlignedRegion::operator[])
    .def("__len__", &AlignedRegion::GetLength)
    .def("__iter__", iter_range2)
    .add_property("start", &AlignedRegion::GetStart)
    .add_property("end", &AlignedRegion::GetEnd)
  ;
  class_<ConstSequenceList>("ConstSequenceList", init<>())
    CONST_SEQ_LIST_DEF(ConstSequenceList)
    .def("__getitem__", &do_slice_a)
    .def("__iter__", &iter_cs)    
  ;
  class_<SequenceList>("SequenceList", init<>())
    CONST_SEQ_LIST_DEF(SequenceList)
    .def("__getitem__", &do_slice_b)
    .def("__iter__", &iter_sl)
  ;
  class_<AlignmentList>("AlignmentList", init<>())
    .def(vector_indexing_suite<AlignmentList>())
    .def("__getitem__", &do_slice_b)
  ;
  implicitly_convertible<SequenceList, ConstSequenceList>();

  def("CreateSequenceList", &CreateSequenceList);
  def("SequenceFromChain", seq_from_chain_a);
  def("SequenceFromChain", seq_from_chain_b);
#if(OST_INFO_ENABLED)
  def("SequenceToInfo", &SequenceToInfo);
  def("SequenceListToInfo", &SequenceListToInfo);
  def("SequenceFromInfo", &SequenceFromInfo);  
  def("SequenceListFromInfo", &SequenceListFromInfo);
#endif
  def("ViewsFromSequences", &ViewsFromSequences, (arg("seq1"), arg("seq2")));
  def("ViewsFromAlignment", &ViewsFromAlignment, 
      (arg("aln"), arg("index1")=0, arg("index2")=1));
  def("CreateAlignment", &CreateAlignment);
  def("AlignmentFromSequenceList", &AlignmentFromSequenceList);
}<|MERGE_RESOLUTION|>--- conflicted
+++ resolved
@@ -345,11 +345,7 @@
     .def("GetResidueIndex", &AlignmentHandle::GetResidueIndex)
     .def("GetResidue", &AlignmentHandle::GetResidue)
     .def("AddSequence", &AlignmentHandle::AddSequence)
-<<<<<<< HEAD
-    .def("GetMatchingBackboneViews", &AlignmentHandle::GetMatchingBackboneViews, 
-=======
     .def("GetMatchingBackboneViews", &AlignmentHandle::GetMatchingBackboneViews,
->>>>>>> f6c3a5e7
          (arg("idx_a")=0, arg("idx_b")=1))
     .def("FindSequence", &AlignmentHandle::FindSequence)
     .def("FindSequenceIndex", &AlignmentHandle::FindSequenceIndex)
