--- conflicted
+++ resolved
@@ -267,19 +267,13 @@
   
   void SetOneLetterCode(int position, char new_char);
   
-<<<<<<< HEAD
-=======
-
->>>>>>> bc2d47a7
   char operator[](size_t index) const;
     
   iterator begin() const { return this->GetString().begin(); }
   iterator end() const { return this->GetString().end(); }
   
-<<<<<<< HEAD
   void Append(char olc);
-=======
->>>>>>> bc2d47a7
+
   operator ConstSequenceHandle() const;
   /// \brief attach entity view to sequence
   ///
