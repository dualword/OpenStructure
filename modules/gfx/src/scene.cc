//------------------------------------------------------------------------------
// This file is part of the OpenStructure project <www.openstructure.org>
//
// Copyright (C) 2008-2010 by the OpenStructure authors
//
// This library is free software; you can redistribute it and/or modify it under
// the terms of the GNU Lesser General Public License as published by the Free
// Software Foundation; either version 3.0 of the License, or (at your option)
// any later version.
// This library is distributed in the hope that it will be useful, but WITHOUT
// ANY WARRANTY; without even the implied warranty of MERCHANTABILITY or FITNESS
// FOR A PARTICULAR PURPOSE.  See the GNU Lesser General Public License for more
// details.
//
// You should have received a copy of the GNU Lesser General Public License
// along with this library; if not, write to the Free Software Foundation, Inc.,
// 51 Franklin Street, Fifth Floor, Boston, MA  02110-1301  USA
//------------------------------------------------------------------------------
/*
  Author: Ansgar Philippsen
*/

#include <ost/message.hh>
#include <sstream>
#include <limits>
#include <algorithm>
#include <cstring>

#ifndef _MSC_VER
#include <sys/time.h>
#endif

#include <boost/bind.hpp>
#include <boost/shared_array.hpp>
#include <boost/filesystem/operations.hpp>
#include <boost/filesystem/fstream.hpp>
#include <ost/platform.hh>
#include <ost/log.hh>
#include <ost/dyn_cast.hh>
#include <ost/geom/geom.hh>

#include "gl_helper.hh"

#include <ost/config.hh>
#include "scene.hh"
#include "input.hh"
#include "gfx_node.hh"
#include "gfx_object.hh"
#include "gfx_test_object.hh"
#include "bitmap_io.hh"
#include "entity.hh"
#include "povray.hh"
#include "offscreen_buffer.hh"

#if OST_SHADER_SUPPORT_ENABLED
# include "shader.hh"
# include "impl/scene_fx.hh"
#endif

using boost::bind;

namespace ost {

using namespace geom;

namespace gfx {

namespace bf = boost::filesystem;

#ifndef uchar
#define uchar unsigned char
#endif

namespace {

Mat3 calc_light_rot(const Vec3& ldir)
{
  Mat3 nrvo=AxisRotation(Cross(-ldir,Vec3(0,0,-1)),
                                     -acos(Dot(ldir,Vec3(0,0,-1))));
  return nrvo;
}

}

// meyers singleton
Scene& Scene::Instance()
{
  static Scene inst;
  return inst;
}

Scene::Scene():
  win_(0),
  root_node_(new GfxNode("Scene")),
  observers_(),
  transform_(),
  gl_init_(false),
  fov_(30.0),
  znear_(1.0),zfar_(1000.0),
  fnear_(1.0), ffar_(1000.0),
  vp_width_(1000),vp_height_(1000),
  scene_view_stack_(),
  aspect_ratio_(1.0),
  background_(Color(0.0,0.0,0.0,0.0)),
  light_dir_(Normalize(Vec3(-2,-1,-5))),
  light_rot_(calc_light_rot(light_dir_)),
  light_amb_(0.1,0.1,0.1),
  light_diff_(0.9,0.9,0.9),
  light_spec_(0.5,0.5,0.5),
  axis_flag_(false),
  fog_flag_(true),
  fog_color_(0.0,0.0,0.0,0.0),
  auto_autoslab_(true),
  offscreen_flag_(false),
  main_offscreen_buffer_(0),
  old_vp_(),
  def_shading_mode_("default"),
  selection_mode_(1),
  test_flag_(false),
  tmp_tex_(),
  glyph_tex_id_(0),
  glyph_map_(),
  def_text_size_(32.0),
  blur_count_(0),
  blur_buffer_(),
  stereo_(0),
  stereo_inverted_(false),
  stereo_eye_(0),
  stereo_eye_dist_(2.4),
  stereo_eye_off_(0.0),
  scene_left_tex_(),
  scene_right_tex_()
{
  transform_.SetTrans(Vec3(0,0,-100));
}

void Scene::SetFog(bool f)
{
  fog_flag_=f;
  if(f) {
    glEnable(GL_FOG);
  } else {
    glDisable(GL_FOG);
  }
  RequestRedraw();
}

bool Scene::GetFog() const
{
  return fog_flag_;
}

void Scene::SetFogColor(const Color& c)
{
  GLfloat fogc[]={c.Red(),c.Green(),c.Blue(),1.0};
  glFogfv(GL_FOG_COLOR,fogc);
  fog_color_=c;
  RequestRedraw();
}

Color Scene::GetFogColor() const
{
  return fog_color_;
}

void Scene::SetShadow(bool f)
{
#if OST_SHADER_SUPPORT_ENABLED
  impl::SceneFX::Instance().shadow_flag=f;
  // the redraw routine will deal with the Shader
  RequestRedraw();
#endif
}

bool Scene::GetShadow() const
{
#if OST_SHADER_SUPPORT_ENABLED
  return impl::SceneFX::Instance().shadow_flag;
#else
  return false;
#endif
}

void Scene::SetShadowQuality(int q)
{
#if OST_SHADER_SUPPORT_ENABLED
  impl::SceneFX::Instance().shadow_quality=std::min(8,std::max(0,q));
  RequestRedraw();
#endif
}

void Scene::SetShadowWeight(float w)
{
#if OST_SHADER_SUPPORT_ENABLED
  impl::SceneFX::Instance().shadow_weight=w;
  RequestRedraw();
#endif
}

void Scene::SetDepthDarkening(bool f)
{
#if OST_SHADER_SUPPORT_ENABLED
  impl::SceneFX::Instance().depth_dark_flag=f;
  // the redraw routine will deal with the Shader
  RequestRedraw();
#endif
}

void Scene::SetDepthDarkeningWeight(float f)
{
#if OST_SHADER_SUPPORT_ENABLED
  impl::SceneFX::Instance().depth_dark_factor=f;
  // the redraw routine will deal with the Shader
  RequestRedraw();
#endif
}

void Scene::SetAmbientOcclusion(bool f)
{
#if OST_SHADER_SUPPORT_ENABLED
  impl::SceneFX::Instance().amb_occl_flag=f;
  // the redraw routine will deal with the Shader
  RequestRedraw();
#endif
} 

bool Scene::GetAmbientOcclusion() const
{
#if OST_SHADER_SUPPORT_ENABLED
  return impl::SceneFX::Instance().amb_occl_flag;
#else
  return false;
#endif
} 

void Scene::SetAmbientOcclusionWeight(float f)
{
#if OST_SHADER_SUPPORT_ENABLED
  impl::SceneFX::Instance().amb_occl_factor=f;
  // the redraw routine will deal with the Shader
  RequestRedraw();
#endif
}

void Scene::SetAmbientOcclusionMode(uint m)
{
#if OST_SHADER_SUPPORT_ENABLED
  impl::SceneFX::Instance().amb_occl_mode=m;
  // the redraw routine will deal with the Shader
  RequestRedraw();
#endif
}

void Scene::SetAmbientOcclusionQuality(uint m)
{
#if OST_SHADER_SUPPORT_ENABLED
  impl::SceneFX::Instance().amb_occl_quality=m;
  // the redraw routine will deal with the Shader
  RequestRedraw();
#endif
}

void Scene::SetShadingMode(const std::string& smode)
{
#if OST_SHADER_SUPPORT_ENABLED
  // this here is required - in case SetShadingMode is called
  // before GL is initialized (e.g. during batch mode rendering)
  def_shading_mode_=smode;
  if(smode=="fallback") {
    Shader::Instance().Activate("");
  } else if(smode=="basic") {
    Shader::Instance().Activate("basic");
  } else if(smode=="hf") {
    Shader::Instance().Activate("hemilight");
  } else if(smode=="toon1") {
    Shader::Instance().Activate("toon1");
  } else if(smode=="toon2") {
    Shader::Instance().Activate("toon2");
  } else if(smode=="test_tex") {
    Shader::Instance().Activate("test_tex");
  } else {
    Shader::Instance().Activate("fraglight");
  }
  RequestRedraw();
#endif
}

void Scene::SetBeacon(int wx, int wy)
{
#if OST_SHADER_SUPPORT_ENABLED
  impl::SceneFX::Instance().use_beacon=true;
  impl::SceneFX::Instance().beacon.wx=static_cast<float>(wx);
  impl::SceneFX::Instance().beacon.wy=static_cast<float>(wy);
#endif  
}

void Scene::SetBeaconOff()
{
#if OST_SHADER_SUPPORT_ENABLED
  impl::SceneFX::Instance().use_beacon=false;
#endif  
}

namespace {

void set_light_dir(Vec3 ld)
{
  GLfloat l_pos[]={0.0, 0.0, 0.0, 0.0};
  l_pos[0]=-ld[0]; l_pos[1]=-ld[1]; l_pos[2]=-ld[2];
  glLightfv(GL_LIGHT0, GL_POSITION, l_pos);
}

}

void Scene::InitGL(bool full)
{
<<<<<<< HEAD
  LOGN_DEBUG("scene: initializing GL state");

  if(full) {
    LOGN_VERBOSE(glGetString(GL_RENDERER) << ", openGL version " << glGetString(GL_VERSION)); 
=======
  LOG_DEBUG("scene: initializing GL state");
>>>>>>> 1648d0c9

#if OST_SHADER_SUPPORT_ENABLED
    LOGN_DEBUG("scene: shader pre-gl");
    Shader::Instance().PreGLInit();
#endif
  }

  // TODO: add more lights
  glLightfv(GL_LIGHT0, GL_AMBIENT, light_amb_);
  glLightfv(GL_LIGHT0, GL_DIFFUSE, light_diff_);
  glLightfv(GL_LIGHT0, GL_SPECULAR, light_spec_);
  set_light_dir(light_dir_);
  glEnable(GL_LIGHT0);
  glLightModeli(GL_LIGHT_MODEL_LOCAL_VIEWER,GL_FALSE);
  glLightModeli(GL_LIGHT_MODEL_TWO_SIDE, GL_FALSE);
  GLfloat l_amb[]={0.0,0.0,0.0,0.0};
  glLightModelfv(GL_LIGHT_MODEL_AMBIENT, l_amb);
#ifndef _MSC_VER
  glLightModeli(GL_LIGHT_MODEL_COLOR_CONTROL, GL_SEPARATE_SPECULAR_COLOR);
#endif
  glEnable(GL_LIGHTING);   
  // set diffuse component to current color
  glColorMaterial(GL_FRONT_AND_BACK, GL_DIFFUSE);
  glEnable(GL_COLOR_MATERIAL);

  // depth buffer
  glEnable(GL_DEPTH_TEST);
  glDepthFunc(GL_LEQUAL);
  glClearDepth(1.0);

  // background
  SetBackground(background_);
  // polygon orientation setting
  glFrontFace(GL_CCW);
  // blending
  glBlendFunc(GL_SRC_ALPHA, GL_ONE_MINUS_SRC_ALPHA);
  glEnable(GL_BLEND);  
  // depth effect thru fog
  GLfloat fogc[]={fog_color_.Red(),fog_color_.Green(),fog_color_.Blue(),1.0};
  glFogfv(GL_FOG_COLOR,fogc);
  glFogi(GL_FOG_MODE,GL_LINEAR);
  if(fog_flag_) {
    glEnable(GL_FOG);
  } else {
    glDisable(GL_FOG);
  }

  // some polygon settings
  glPolygonMode(GL_FRONT_AND_BACK,GL_FILL);

  // smooth shading across polygon faces
  glShadeModel(GL_SMOOTH);

  // line and point anti-aliasing

#if OST_SHADER_SUPPORT_ENABLED
  GLint mbufs=0,msamples=0;
  if(OST_GL_VERSION_2_0) {
    glGetIntegerv(GL_SAMPLE_BUFFERS, &mbufs);
    glGetIntegerv(GL_SAMPLES, &msamples);
  }

  if(mbufs>0 && msamples>0) {
    LOGN_VERBOSE("Scene: enabling multisampling with: " << msamples << " samples");
    glDisable(GL_LINE_SMOOTH);
    glDisable(GL_POINT_SMOOTH);
    glDisable(GL_POLYGON_SMOOTH);
    glEnable(GL_MULTISAMPLE);
  } else {
    glEnable(GL_LINE_SMOOTH);
    glDisable(GL_POINT_SMOOTH);
    glDisable(GL_POLYGON_SMOOTH);
  }
#else
  glEnable(GL_LINE_SMOOTH);
  glDisable(GL_POINT_SMOOTH);
  glDisable(GL_POLYGON_SMOOTH);
#endif

  // rendering hints
  glHint(GL_PERSPECTIVE_CORRECTION_HINT, GL_NICEST);
  glHint(GL_FOG_HINT, GL_NICEST);
  glHint(GL_LINE_SMOOTH_HINT, GL_NICEST);
  glHint(GL_POINT_SMOOTH_HINT, GL_NICEST);
  // full color only
  glDisable(GL_DITHER);
  glDisable(GL_NORMALIZE);
  // double-buffer rendering requires this
  // glDrawBuffer(GL_BACK);

#if OST_SHADER_SUPPORT_ENABLED
  if(full) {
    LOGN_DEBUG("scene: shader setup");
    Shader::Instance().Setup();
    SetShadingMode(def_shading_mode_);
    LOGN_DEBUG("scene: scenefx setup");
    impl::SceneFX::Instance().Setup();
  }
#endif

  if(full) {
    prep_glyphs();
  }

  if(full) {
    glGenTextures(1,&scene_left_tex_);
    glGenTextures(1,&scene_right_tex_);
  }

  glEnable(GL_TEXTURE_2D);
#if OST_SHADER_SUPPORT_ENABLED
  if(OST_GL_VERSION_2_0) {
    glActiveTexture(GL_TEXTURE0);
  }
#endif

  glBindTexture(GL_TEXTURE_2D, scene_left_tex_);
  glTexParameteri(GL_TEXTURE_2D, GL_TEXTURE_MIN_FILTER, GL_NEAREST);
  glTexParameteri(GL_TEXTURE_2D, GL_TEXTURE_MAG_FILTER, GL_NEAREST);
  glTexParameteri(GL_TEXTURE_2D, GL_TEXTURE_WRAP_S, GL_CLAMP);
  glTexParameteri(GL_TEXTURE_2D, GL_TEXTURE_WRAP_T, GL_CLAMP);
  glTexEnvf(GL_TEXTURE_ENV,GL_TEXTURE_ENV_MODE, GL_REPLACE);

  glBindTexture(GL_TEXTURE_2D, scene_right_tex_);
  glTexParameteri(GL_TEXTURE_2D, GL_TEXTURE_MIN_FILTER, GL_NEAREST);
  glTexParameteri(GL_TEXTURE_2D, GL_TEXTURE_MAG_FILTER, GL_NEAREST);
  glTexParameteri(GL_TEXTURE_2D, GL_TEXTURE_WRAP_S, GL_CLAMP);
  glTexParameteri(GL_TEXTURE_2D, GL_TEXTURE_WRAP_T, GL_CLAMP);
  glTexEnvf(GL_TEXTURE_ENV,GL_TEXTURE_ENV_MODE, GL_REPLACE);

  LOGN_DEBUG("scene: gl init done");
  gl_init_=true;
}

void Scene::RequestRedraw()
{
  if (win_ && !offscreen_flag_) {
    win_->DoRefresh();
  }
}

void Scene::StatusMessage(const String& s)
{
  if(win_) win_->StatusMessage(s);
}

void Scene::SetBackground(const Color& c)
{
  glClearColor(c.Red(),c.Green(),c.Blue(),c.Alpha());
  background_=c;
  SetFogColor(c);
  RequestRedraw();
}

Color Scene::GetBackground() const
{
  return background_;
}

Viewport Scene::GetViewport() const
{
  Viewport vp;
  glGetIntegerv(GL_VIEWPORT, reinterpret_cast<GLint*>(&vp));
  return vp;
}

void Scene::SetViewport(int w, int h)
{
  glViewport(0,0,w,h);
  vp_width_=w;
  vp_height_=h;
  aspect_ratio_=static_cast<float>(w)/static_cast<float>(h);
  ResetProjection();
#if OST_SHADER_SUPPORT_ENABLED
  impl::SceneFX::Instance().Resize(w,h);
#endif
}

void Scene::Resize(int w, int h)
{
  SetViewport(w,h);
  RequestRedraw();
}

void Scene::SetCenter(const Vec3& cen)
{
  Vec3 tcen=transform_.Apply(cen);
  float delta_z = tcen[2]-transform_.GetTrans()[2];

  transform_.SetCenter(cen);
  transform_.SetTrans(Vec3(0,0,transform_.GetTrans()[2]));
  SetNearFar(znear_+delta_z,zfar_+delta_z);
  RequestRedraw();  
}

Vec3 Scene::GetCenter() const
{
  return transform_.GetCenter();
}

void Scene::CenterOn(const String& s)
{
  CenterOn((*this)[s]);
}

void Scene::CenterOn(const GfxObjP& go)
{
  if(go) {
    this->SetCenter(go->GetCenter());
  }
}

void Scene::RenderText(const TextPrim& t)
{
  if(t.str.empty() || t.points<=0.0) return;
  Vec3 ppos = Project(t.position,false);

  float gh = t.points*def_text_size_;
  float gw = gh*0.5;
  float tlen = static_cast<float>(t.str.size());

  Vec3 pos0 = t.position;
  Vec3 pos1 = UnProject(ppos+Vec3(0.0,gh,0.0),false);
  Vec3 pos2 = UnProject(ppos+Vec3(tlen*gw,gh,0.0),false);
  Vec3 pos3 = UnProject(ppos+Vec3(tlen*gw,0.0,0.0),false);

  Vec3 delta21 = (pos2-pos1)/tlen;
  Vec3 delta30 = (pos3-pos0)/tlen;

#if OST_SHADER_SUPPORT_ENABLED
  Shader::Instance().PushProgram();
  Shader::Instance().Activate("");
#endif

  glPushAttrib(GL_ENABLE_BIT | GL_COLOR_BUFFER_BIT);
  glDisable(GL_NORMALIZE);
  glDisable(GL_CULL_FACE);
  glDisable(GL_LIGHTING);
  glDisable(GL_COLOR_MATERIAL);
  glEnable(GL_TEXTURE_2D);
  glTexEnvf(GL_TEXTURE_ENV,GL_TEXTURE_ENV_MODE,GL_MODULATE);
  glEnable(GL_BLEND);
  glBlendFunc(GL_SRC_ALPHA,GL_ONE_MINUS_SRC_ALPHA);
  glBindTexture(GL_TEXTURE_2D,glyph_tex_id_);

  float tdx=1.0/16.0;
  float tdy=1.0/8.0;

  glBegin(GL_QUADS);
  glColor3fv(t.color);
  for(unsigned int c=0;c<t.str.size();++c) {
    float tx=glyph_map_[t.str[c]][0];
    float ty=glyph_map_[t.str[c]][1];
    Vec3 dir1 = static_cast<float>(c)*delta30;
    Vec3 dir2 = static_cast<float>(c)*delta21;

    glTexCoord2d(tx,ty);
    glVertex3v(Vec3(pos0+dir1).Data());

    glTexCoord2d(tx,ty+tdy);
    glVertex3v(Vec3(pos1+dir2).Data());

    glTexCoord2d(tx+tdx,ty+tdy);
    glVertex3v(Vec3(pos1+dir2+delta30).Data());

    glTexCoord2d(tx+tdx,ty);
    glVertex3v(Vec3(pos0+dir1+delta30).Data());
  }
  glEnd();

  glPopAttrib();

#if OST_SHADER_SUPPORT_ENABLED
  Shader::Instance().PopProgram();
#endif
}

float Scene::GetDefaultTextSize()
{
  return def_text_size_;
}

namespace {

void draw_lightdir(const Vec3& ldir, const mol::Transform& tf)
{
  glPushAttrib(GL_ENABLE_BIT);
  glMatrixMode(GL_MODELVIEW);
  glPushMatrix();
  glLoadIdentity();
  mol::Transform tmpt(tf);
  tmpt.SetRot(Mat3::Identity());
  glMultMatrix(tmpt.GetTransposedMatrix().Data());
  glDisable(GL_NORMALIZE);
  glDisable(GL_CULL_FACE);
  glDisable(GL_LIGHTING);
  glDisable(GL_COLOR_MATERIAL);
  glColor3f(1.0,0.0,1.0);
  glLineWidth(2.0);
  glBegin(GL_LINES);
  glVertex3v(tmpt.GetCenter().Data());
  glVertex3v((tmpt.GetCenter()-50.0*ldir).Data());
  glEnd();
  glPopMatrix();
  glPopAttrib();
}

}

void Scene::RenderGL()
{
  if(auto_autoslab_) Autoslab(false, false);

  prep_blur();

  if(stereo_==1 || stereo_==2) {
    render_stereo();
  } else {
    render_scene();
  }
  check_gl_error();
}

void Scene::Register(GLWinBase* win)
{
  LOG_DEBUG("scene: registered win @" << win);
  win_=win;
}

void Scene::Unregister(GLWinBase* win)
{
  LOG_DEBUG("scene: unregistered win @" << win);
  win_=0;
}

namespace {
  struct FindNode: public GfxNodeVisitor {
    FindNode(const String& n): nam(n), node() {}
    virtual bool VisitNode(GfxNode* n, const Stack& st) {
      if(n->GetName()==nam) node=n->shared_from_this();
      return true;
    }
    virtual void VisitObject(GfxObj* o, const Stack& st) {
      if(o->GetName()==nam) node=o->shared_from_this();
    }
    String nam;
    GfxNodeP node;
  };

  struct FindObj: public GfxNodeVisitor {
    FindObj(const String& n): nam(n), node() {}
    virtual bool VisitNode(GfxNode* n, const Stack& st) {
      return true;
    }
    virtual void VisitObject(GfxObj* o, const Stack& st) {
      if(o->GetName()==nam) {
        GfxNodeP nn = o->shared_from_this();
        node = dyn_cast<GfxObj>(nn);
      }
    }
    String nam;
    GfxObjP node;
  };

#if 0
  struct RegexFindObj: public GfxNodeVisitor {
    RegexFindObj(const String& rs): reg(), valid(false), node() {
      try {
        reg = boost::regex(rs);
        valid = true;
      } catch (boost::regex_error& e) {
        LOGN_ERROR("invalid regex");
      }
    }

    virtual bool VisitNode(GfxNode* n, const Stack& st) {
      return true;
    }

    virtual void VisitObject(GfxObj* o, const Stack& st) {
      if(boost::regex_match(o->GetName(),reg)) {
        GfxNodeP nn = o->shared_from_this();
        GfxObjP oo = dyn_cast<GfxObj>(nn);
        if(oo) {
          olist.push_back(oo);
        }
      }
    }

    boost::regex reg;
    bool valid;
    std::vector<GfxObjP> olist;
  };
#endif

  struct FindNode2: public GfxNodeVisitor {
    FindNode2(GfxNodeP n): node(n), found(false) {}
    virtual bool VisitNode(GfxNode* n, const Stack& st) {
      if(node.get()==n) found=true;
      return true;
    }
    virtual void VisitObject(GfxObj* o, const Stack& st) {
      if(node.get()==o) found=true;
    }
    GfxNodeP node;
    bool found;
  };
  struct NodeCount: public GfxNodeVisitor {
    NodeCount(): count_(0) {}
    virtual bool VisitNode(GfxNode* n, const Stack& st) {
      count_++;
      return true;
    }
    size_t GetCount() { return count_; }
  private:
    size_t count_;
  };
}

size_t Scene::GetNodeCount() const
{
  NodeCount nc;
  this->Apply(nc);
  return nc.GetCount();
}

void Scene::Add(const GfxNodeP& n, bool redraw)
{
  if(!n) return;
  if(!this->IsNameAvailable(n->GetName())){
    throw Error("Scene already has a node with name '"+n->GetName()+"'");
  }

<<<<<<< HEAD
  LOG_DEBUG("scene: graphical object added @" << n.get() << std::endl);

  if(root_node_->GetChildCount()==0) {
    GfxObjP go = boost::dynamic_pointer_cast<GfxObj>(n);
    if(go) {
      SetCenter(go->GetCenter());
    }
  }

=======
  LOG_DEBUG("scene: graphical object added @" << n.get());
>>>>>>> 1648d0c9
  root_node_->Add(n);
  if (redraw) {
    this->RequestRedraw();
  }
}

bool Scene::IsNameAvailable(String name)
{
  FindNode fn(name);
  Apply(fn);
  if(fn.node) {
    LOG_INFO(name << " already exists as a scene node");
    return false;
  }
  return true;
}

void Scene::NodeAdded(const GfxNodeP& node)
{
  this->NotifyObservers(bind(&SceneObserver::NodeAdded, _1, node));
}

void Scene::ObjectChanged(const String& name)
{
  FindObj fn(name);
  Apply(fn);
  if(fn.node) {
    this->NotifyObservers(bind(&SceneObserver::NodeChanged, _1, fn.node));
  }
}

void Scene::NodeTransformed(const GfxObjP& object)
{
  this->NotifyObservers(bind(&SceneObserver::NodeTransformed, _1, object));
}

void Scene::SelectionChanged(const String& name, const mol::EntityView& sel)
{
  FindObj fn(name);
  Apply(fn);
  if(fn.node) {
    this->NotifyObservers(bind(&SceneObserver::SelectionChanged, _1, fn.node, sel));
  }
}

void Scene::RenderModeChanged(const String& name)
{
  FindObj fn(name);
  Apply(fn);
  if(fn.node) {
    this->NotifyObservers(bind(&SceneObserver::RenderModeChanged, _1, fn.node));
  }
}

void Scene::Remove(const GfxNodeP& go)
{
  if(!go) return;
  root_node_->Remove(go);
  this->NotifyObservers(bind(&SceneObserver::NodeRemoved, _1,go));
}

void Scene::RemoveAll()
{
  root_node_->RemoveAll();
  this->RequestRedraw();
}

void Scene::Remove(const String& name)
{
  FindNode fn(name);
  Apply(fn);
  if(fn.node) {
    root_node_->Remove(name);
    if(GfxObjP go = dyn_cast<GfxObj>(fn.node)) {
      this->NotifyObservers(bind(&SceneObserver::NodeRemoved, _1,go));
    }
  }
}

bool Scene::Rename(const String& old_name, const String& new_name)
{
  if(this->IsNameAvailable(new_name)){
    FindNode fn(old_name);
    Apply(fn);
    if(fn.node) {
      if(GfxNodeP go = dyn_cast<GfxObj>(fn.node)) {
        go->Rename(new_name);
        return true;
      }
    }
  }
  return false;
}

GfxObjP Scene::operator[](const String& name)
{
  FindNode fn(name);
  Apply(fn);
  if(!fn.node) {
    LOG_ERROR("error: " << name << " not found");
    return GfxObjP();
  }
  GfxObjP nrvo = dyn_cast<GfxObj>(fn.node);
  if(!nrvo) {
    LOG_ERROR("error: " << name << " points to invalid entry");
  }
  return nrvo;
}

bool Scene::HasNode(const String& name) const
{
  FindNode fn(name);
  this->Apply(fn);
  return fn.node;
}

void Scene::Apply(const InputEvent& e, bool request_redraw)
{
  LOG_TRACE("Scene: received input: c=" << e.GetCommand() 
             << " i=" << e.GetIndex() << " t=" << e.GetTarget());
  /*
    TODO
    distribute event to transform that
    is meant to receive events from the
    particular device/index combo
    AND
    which is flagged as the edit entry
  */

  if(e.GetTarget()==TRANSFORM_VIEW) {
    // scene
    OnInput(e);
  }
  if(request_redraw) {
    RequestRedraw();
  }
}

void Scene::Apply(GfxNodeVisitor& v) const
{
  v.OnStart();
  GfxNodeVisitor::Stack st;
  // this is the reason for the mutable hack: root_node_ can't be const
  root_node_->Apply(v,st);
  v.OnEnd();
}


void Scene::OnInput(const InputEvent& e)
{
  if(e.GetCommand()==INPUT_COMMAND_AUTOSLAB) {
    Autoslab();
  } else if(e.GetCommand()==INPUT_COMMAND_TOGGLE_FOG) {
    SetFog(!fog_flag_);
  } else if(e.GetCommand()==INPUT_COMMAND_ROTX) {
    transform_.ApplyXAxisRotation(e.GetDelta());
  } else if(e.GetCommand()==INPUT_COMMAND_ROTY) {
    transform_.ApplyYAxisRotation(e.GetDelta());
  } else if(e.GetCommand()==INPUT_COMMAND_ROTZ) {
    transform_.ApplyZAxisRotation(e.GetDelta());
  } else if(e.GetCommand()==INPUT_COMMAND_TRANSX ||
            e.GetCommand()==INPUT_COMMAND_TRANSY) {

    // adjust translation by current distance of camera from center of rotation
    Vec3 trans = transform_.GetTrans();
    double mm[]={1,0,0,0,
                 0,1,0,0,
                 0,0,1,0,
                 trans[0],trans[1],trans[2],1};
    double pm[16];
    glGetDoublev(GL_PROJECTION_MATRIX,pm);
    GLint vp[4];
    glGetIntegerv(GL_VIEWPORT,vp);
    double wx,wy,wz;
    gluProject(0.0,0.0,0.0,mm,pm,vp,&wx,&wy,&wz);
    double ox,oy,oz;
    gluUnProject(wx+2.0,wy+2.0,wz,mm,pm,vp,&ox,&oy,&oz);
    Vec2 fxy = Vec2(ox,oy);

    if(e.GetCommand()==INPUT_COMMAND_TRANSX) {
      transform_.ApplyXAxisTranslation(e.GetDelta()*fxy[0]);
    } else {
      transform_.ApplyYAxisTranslation(e.GetDelta()*fxy[1]);
    }
  } else if(e.GetCommand()==INPUT_COMMAND_TRANSZ) {
    float currz=transform_.GetTrans()[2];
    float delta=currz*pow(1.01,-e.GetDelta())-currz;
    transform_.ApplyZAxisTranslation(delta);
    SetNearFar(znear_-delta,zfar_-delta);
  } else if(e.GetCommand()==INPUT_COMMAND_SLABN) {
    SetNear(znear_+e.GetDelta());
  } else if(e.GetCommand()==INPUT_COMMAND_SLABF) {
    SetFar(zfar_+e.GetDelta());
  }
}

namespace {

class Selector: public GfxNodeVisitor
{
public:
  void VisitObject(GfxObj* obj, const Stack& st) {
    if(obj->OnSelect(line,picked_pos,zlim,pick_flag)) {
      Vec3 proj_pos=Scene::Instance().Project(picked_pos);
      zlim = proj_pos[2];
    }

  }
  Line3 line;
  bool pick_flag;
  float zlim;
  Vec3 picked_pos;
};

} // anon ns

void Scene::Pick(int mx, int my, int mask)
{
  this->ResetProjection();
  Vec3 v1=UnProject(Vec3(mx,my,0.0));
  Vec3 v2=UnProject(Vec3(mx,my,1.0));

  LOG_DEBUG("Scene pick: " << v1 << " " << v2 << " " << mask);

  Scene::Instance().StatusMessage("");

  Selector stor;

  stor.line=Line3(v1,v2);
  stor.pick_flag = (mask==8) ? true : false;
  stor.zlim = std::numeric_limits<float>::max();

  Apply(stor);

  RequestRedraw();
}

namespace {


class AtomPicker : public GfxNodeVisitor {
public:
  AtomPicker(const Line3& line):
    zlim_(std::numeric_limits<float>::max()), line_(line), obj_(NULL)
  { }

  void VisitObject(GfxObj* obj, const Stack& st)
  {
    if (Entity* ec=dynamic_cast<Entity*>(obj)) {
      if(mol::AtomHandle pa=ec->PickAtom(line_)) {
        Vec3 proj_pos=Scene::Instance().Project(pa.GetPos());
        if (proj_pos[2]<zlim_) {
          zlim_=proj_pos[2];
          picked_atom_=pa;
          obj_=obj;
        }
      }
    }
  }
  mol::AtomHandle GetPickedAtom() { return picked_atom_; }

  GfxObjP GetObj()
  {
    if (obj_) {
      return dyn_cast<GfxObj>(obj_->shared_from_this());
    } else {
      return GfxObjP();
    }
  }
private:
  float zlim_;
  Line3 line_;
  mol::AtomHandle picked_atom_;
  GfxObj* obj_;
};
}


std::pair<GfxObjP, mol::AtomHandle> Scene::PickAtom(int mx, int my)
{
  Vec3 v1=UnProject(Vec3(mx,my,0.0));
  Vec3 v2=UnProject(Vec3(mx,my,1.0));
  AtomPicker picker(Line3(v1, v2));
  this->Apply(picker);
  return std::make_pair(picker.GetObj(), picker.GetPickedAtom());
}


void Scene::AttachObserver(SceneObserver* o) {
  observers_.push_back(o);
}

void Scene::DetachObserver(SceneObserver* o) {
  SceneObserverList::iterator i;
  i=std::remove(observers_.begin(), observers_.end(), o);
  observers_.erase(i, observers_.end());
}

Vec3 Scene::Project(const Vec3& v, bool ignore_vp) const
{
  GLdouble gl_mmat[16];
  glGetDoublev(GL_MODELVIEW_MATRIX,gl_mmat);
  GLdouble gl_pmat[16];
  glGetDoublev(GL_PROJECTION_MATRIX,gl_pmat);
  GLint gl_vp[]={0,0,1,1};
  if(!ignore_vp) {
    glGetIntegerv(GL_VIEWPORT,gl_vp);
  }

  double res[3];
  gluProject(v[0],v[1],v[2],
       gl_mmat,gl_pmat,gl_vp,
       &res[0],&res[1],&res[2]);
  return geom::Vec3(float(res[0]),
                    float(res[1]),
                    float(res[2]));
}

Vec3 Scene::UnProject(const Vec3& v, bool ignore_vp) const
{
  GLdouble gl_mmat[16];
  glGetDoublev(GL_MODELVIEW_MATRIX,gl_mmat);
  GLdouble gl_pmat[16];
  glGetDoublev(GL_PROJECTION_MATRIX,gl_pmat);
  GLint gl_vp[]={0,0,1,1};
  if(!ignore_vp) {
    glGetIntegerv(GL_VIEWPORT,gl_vp);
  }

  double res[3];
  gluUnProject(v[0],v[1],v[2],
         gl_mmat,gl_pmat,gl_vp,
         &res[0],&res[1],&res[2]);
  return geom::Vec3(float(res[0]),
                    float(res[1]),
                    float(res[2]));
}

namespace {

class BBCalc: public GfxNodeVisitor
{
public:
  bool VisitNode(GfxNode* node, const Stack& st) {
    return node->IsVisible(); // only descend into visible nodes
  }
  void VisitObject(GfxObj* obj, const Stack& st) {
    if(obj->IsVisible()) {
      geom::AlignedCuboid bb=obj->GetBoundingBox();
      Vec3 t1 = tf.Apply(Vec3(bb.GetMin()[0],bb.GetMin()[1],bb.GetMin()[2]));
      Vec3 t2 = tf.Apply(Vec3(bb.GetMin()[0],bb.GetMax()[1],bb.GetMin()[2]));
      Vec3 t3 = tf.Apply(Vec3(bb.GetMax()[0],bb.GetMax()[1],bb.GetMin()[2]));
      Vec3 t4 = tf.Apply(Vec3(bb.GetMax()[0],bb.GetMin()[1],bb.GetMin()[2]));
      Vec3 t5 = tf.Apply(Vec3(bb.GetMin()[0],bb.GetMin()[1],bb.GetMax()[2]));
      Vec3 t6 = tf.Apply(Vec3(bb.GetMin()[0],bb.GetMax()[1],bb.GetMax()[2]));
      Vec3 t7 = tf.Apply(Vec3(bb.GetMax()[0],bb.GetMax()[1],bb.GetMax()[2]));
      Vec3 t8 = tf.Apply(Vec3(bb.GetMax()[0],bb.GetMin()[1],bb.GetMax()[2]));
      minc = Min(minc,Min(t1,Min(t2,Min(t3,Min(t4,Min(t5,Min(t6,Min(t7,t8))))))));
      maxc = Max(maxc,Max(t1,Max(t2,Max(t3,Max(t4,Max(t5,Max(t6,Max(t7,t8))))))));
    }
  }

  Vec3 minc,maxc;
  mol::Transform tf;
};

}

geom::AlignedCuboid Scene::GetBoundingBox(const mol::Transform& tf) const
{
  BBCalc bbcalc;

  bbcalc.tf = tf;
  bbcalc.minc = Vec3(std::numeric_limits<float>::max(),
                           std::numeric_limits<float>::max(),
                           std::numeric_limits<float>::max());
  bbcalc.maxc = Vec3(-std::numeric_limits<float>::max(),
                           -std::numeric_limits<float>::max(),
                           -std::numeric_limits<float>::max());

  Apply(bbcalc);

  return geom::AlignedCuboid(bbcalc.minc,bbcalc.maxc);
}

mol::Transform Scene::GetTransform() const
{
  return transform_;
}

void Scene::SetTransform(const mol::Transform& t)
{
  transform_=t;
  this->RequestRedraw();
}

Mat4 Scene::GetRTC() const
{
  Mat4 nrvo(transform_.GetRot());
  for(int i=0;i<3;++i) {
    nrvo(3,i) = transform_.GetTrans()[i];
    nrvo(i,3) = transform_.GetCenter()[i];
  }
  return nrvo;
}

void Scene::SetRTC(const Mat4& rtc)
{
  transform_.SetRot(Mat3(rtc(0,0), rtc(0,1), rtc(0,2),
                               rtc(1,0), rtc(1,1), rtc(1,2),
                               rtc(2,0), rtc(2,1), rtc(2,2)));
  transform_.SetTrans(Vec3(rtc(3,0),rtc(3,1),rtc(3,2)));
  transform_.SetCenter(Vec3(rtc(0,3),rtc(1,3),rtc(2,3)));
  RequestRedraw();
}

void Scene::PushView()
{
  SceneViewStackEntry se = {transform_,fov_,znear_,zfar_};
  scene_view_stack_.push(se);
}

void Scene::PopView()
{
  if(!scene_view_stack_.empty()) {
    transform_=scene_view_stack_.top().transform;
    fov_=scene_view_stack_.top().fov;
    znear_=scene_view_stack_.top().znear;
    zfar_=scene_view_stack_.top().zfar;
    scene_view_stack_.pop();
    ResetProjection();
    update_fog();
    RequestRedraw();
  }
}

float Scene::GetNear() const
{
  return znear_;
}

void Scene::SetNear(float n)
{
  set_near(n);
  ResetProjection();
  RequestRedraw();
}

float Scene::GetFar() const
{
  return zfar_;
}

void Scene::SetFar(float f)
{
  set_far(f);
  ResetProjection();
  RequestRedraw();
}

void Scene::SetNearFar(float n, float f)
{
  // this apparent setting duplication is necessary
  // due to the limit check in set_*
  znear_=n;
  zfar_=f;
  set_near(n);
  set_far(f);
  ResetProjection();
  RequestRedraw();
}

void Scene::SetFOV(float f)
{
  fov_=std::max(1.0f,f);
  ResetProjection();
  RequestRedraw();
}

float Scene::GetFOV() const
{
  return fov_;
}

void Scene::SetFogNearOffset(float o)
{
  fnear_=o;
  update_fog();
  RequestRedraw();
}

float Scene::GetFogNearOffset() const
{
  return fnear_;
}

void Scene::SetFogFarOffset(float o)
{
  ffar_=o;
  update_fog();
  RequestRedraw();
}

float Scene::GetFogFarOffset() const
{
  return ffar_;
}

void Scene::SetFogOffsets(float no, float fo)
{
  fnear_=no;
  ffar_=fo;
  update_fog();
  RequestRedraw();
}

void Scene::Stereo(unsigned int m)
{
  if(m==1) {
    if(win_ && win_->HasStereo()) {
      stereo_=1;
    } else {
      LOGN_MESSAGE("No visual present for quad-buffered stereo");
      stereo_=0;
    }
  } else if(m==2) {
    stereo_=2;
  } else {
    stereo_=0;
  }
  RequestRedraw();
}

void Scene::SetStereoInverted(bool f)
{
  stereo_inverted_=f;
  RequestRedraw();
}

void Scene::SetStereoView(unsigned int m)
{
  stereo_eye_= (m>2) ? 0: m;
  ResetProjection();
  RequestRedraw();
}

void Scene::SetStereoEyeDist(float d)
{
  stereo_eye_dist_=d;
  if(stereo_>0) {
    RequestRedraw();
  }
}

void Scene::SetStereoEyeOff(float d)
{
  stereo_eye_off_=d;
  if(stereo_>0) {
    RequestRedraw();
  }
}

void Scene::SetLightDir(const Vec3& dir)
{
  if(Length2(dir)>0.0) {
    light_dir_=Normalize(dir);
    light_rot_=calc_light_rot(light_dir_);
    set_light_dir(light_dir_);
    RequestRedraw();
  }
}

void Scene::SetLightProp(const Color& amb, const Color& diff, 
                         const Color& spec)
{
  light_amb_=amb;
  light_diff_=diff;
  light_spec_=spec;
  glLightfv(GL_LIGHT0, GL_AMBIENT, light_amb_);
  glLightfv(GL_LIGHT0, GL_DIFFUSE, light_diff_);
  glLightfv(GL_LIGHT0, GL_SPECULAR, light_spec_);
  RequestRedraw();
}

void Scene::SetLightProp(float amb, float diff, float spec)
{
  light_amb_=Color(amb,amb,amb,1.0);
  light_diff_=Color(diff,diff,diff,1.0);
  light_spec_=Color(spec,spec,spec,1.0);
  glLightfv(GL_LIGHT0, GL_AMBIENT, light_amb_);
  glLightfv(GL_LIGHT0, GL_DIFFUSE, light_diff_);
  glLightfv(GL_LIGHT0, GL_SPECULAR, light_spec_);
  RequestRedraw();
}

void Scene::SetSelectionMode(uint m)
{
  if (selection_mode_!=m) {
    selection_mode_=m;
    this->NotifyObservers(bind(&SceneObserver::SelectionModeChanged, _1,
                               selection_mode_));
  }

}

uint Scene::GetSelectionMode() const
{
  return selection_mode_;
}

bool Scene::StartOffscreenMode(unsigned int width, unsigned int height)
{
<<<<<<< HEAD
  if(main_offscreen_buffer_) return false;
  main_offscreen_buffer_ = new OffscreenBuffer(width,height,OffscreenBufferFormat(),true);

  if(!main_offscreen_buffer_->IsValid()) {
    LOGN_ERROR("error during offscreen buffer creation");
    delete main_offscreen_buffer_;   
    main_offscreen_buffer_=0;
    return false;
=======
  OffscreenSwitcher()
  {
    LOG_TRACE("offscreen begin");
    OffscreenBuffer::Instance().Begin();
>>>>>>> 1648d0c9
  }
  old_vp_[0]=vp_width_;
  old_vp_[1]=vp_height_;
  main_offscreen_buffer_->MakeActive();
  offscreen_flag_=true;
  root_node_->ContextSwitch();

<<<<<<< HEAD
#if OST_SHADER_SUPPORT_ENABLED
  String shader_name = Shader::Instance().GetCurrentName();
#endif

  LOGN_DEBUG("initializing GL");
  if(gl_init_) {
    this->InitGL(false);
  } else {
    this->InitGL(true);
=======
  ~OffscreenSwitcher()
  {
    LOG_TRACE("offscreen end");
    OffscreenBuffer::Instance().End();
>>>>>>> 1648d0c9
  }
  LOGN_DEBUG("setting viewport");
  Resize(width,height);
  LOGN_DEBUG("updating fog settings");
  update_fog();
  glDrawBuffer(GL_FRONT);
#if OST_SHADER_SUPPORT_ENABLED
  LOGN_DEBUG("activating shader");
  Shader::Instance().Activate(shader_name);
#endif
  return true;
}

void Scene::StopOffscreenMode()
{
  if(main_offscreen_buffer_) {
    if (win_) {
      win_->MakeActive();
    }
    delete main_offscreen_buffer_;
    main_offscreen_buffer_=0;
    Scene::Instance().SetViewport(old_vp_[0],old_vp_[1]);
    offscreen_flag_=false;
    root_node_->ContextSwitch();
    glDrawBuffer(GL_BACK);
    update_fog();
  }
}

void Scene::Export(const String& fname, unsigned int width,
                   unsigned int height, bool transparent)
{
  int d_index=fname.rfind('.');
  if (d_index==-1) {
    LOG_ERROR("no file extension specified");
    return;
  }
  String ext = fname.substr(d_index);
  if(!(ext==".png")) {
    LOG_ERROR("unknown file format (" << ext << ")");
    return;
  }

<<<<<<< HEAD
  bool of_flag = (main_offscreen_buffer_==0);

  // only switch if offscreen mode is not active
  if(of_flag) {
    if(!StartOffscreenMode(width,height)) {
      return;
=======
  offscreen_flag_=true;
  LOG_TRACE("offscreen resize");
  OffscreenBuffer::Instance().Resize(width, height);
  try {
    // ensures that context is switched back when this goes out of scope
    OffscreenSwitcher offscreen_switch;

#if OST_SHADER_SUPPORT_ENABLED
    String shader_name = Shader::Instance().GetCurrentName();
#endif
    LOG_TRACE("initializing GL");
    this->InitGL();
    LOG_TRACE("setting viewport");
    SetViewport(width,height);
    LOG_TRACE("reseting projection");
    ResetProjection();
    LOG_TRACE("updating fog settings");
    update_fog();
    glDrawBuffer(GL_FRONT);
    //this->flag_all_dirty();
#if OST_SHADER_SUPPORT_ENABLED
    LOG_TRACE("activating shader");
    Shader::Instance().Activate(shader_name);
#endif
    LOG_TRACE("doing rendering");
    this->RenderGL();
    // make sure drawing operations are finished
    glFinish();
    boost::shared_array<uchar> img_data(new uchar[width*height*4]);

    LOG_TRACE("setting background transparency");
    if (transparent) {
      glPixelTransferf(GL_ALPHA_BIAS, 0.0);
    } else {
      // shift alpha channel by one to make sure pixels are read out as opaque
      glPixelTransferf(GL_ALPHA_BIAS, 1.0);
>>>>>>> 1648d0c9
    }
  }
  LOGN_DEBUG("rendering into offscreen buffer");
  this->RenderGL();
  // make sure drawing operations are finished
  glFlush();
  glFinish();

<<<<<<< HEAD
  boost::shared_array<uchar> img_data(new uchar[width*height*4]);
      
  LOGN_DEBUG("setting background transparency");
  if (transparent) {
    glPixelTransferf(GL_ALPHA_BIAS, 0.0);
  } else {
    // shift alpha channel by one to make sure pixels are read out as opaque
    glPixelTransferf(GL_ALPHA_BIAS, 1.0);
  }
  
  LOGN_DEBUG("reading framebuffer pixels");
  glReadBuffer(GL_FRONT);
  glReadPixels(0,0,width,height,GL_RGBA,GL_UNSIGNED_BYTE,img_data.get());
  glReadBuffer(GL_BACK);

  LOGN_DEBUG("calling bitmap export");
  BitmapExport(fname,ext,width,height,img_data.get());

  // only switch back if it was not on to begin with
  if(of_flag) {
    StopOffscreenMode();
  }
=======
    LOG_TRACE("reading framebuffer pixels");
    glReadBuffer(GL_FRONT);
    glReadPixels(0,0,width,height,GL_RGBA,GL_UNSIGNED_BYTE,img_data.get());

    LOG_DEBUG("calling bitmap export");
    BitmapExport(fname,ext,width,height,img_data.get());
  } catch (...) {
    // noop
  } // offscreen_switch goes out of scope
  offscreen_flag_=false;
  glDrawBuffer(GL_BACK);
  LOG_TRACE("updating fog");
  update_fog();
>>>>>>> 1648d0c9
}

void Scene::Export(const String& fname, bool transparent)
{
  if(!win_ && !main_offscreen_buffer_) {
    LOGN_ERROR("Export without dimensions either requires an interactive session \nor an active offscreen mode (scene.StartOffscreenMode(W,H))");
    return;
  }
  int d_index=fname.rfind('.');
  if (d_index==-1) {
    LOG_ERROR("no file extension specified");
    return;
  }
  String ext = fname.substr(d_index);
  if(ext!=".png") {
    LOG_ERROR("unknown file format (" << ext << ")");
    return;
  }
  GLint vp[4];
  glGetIntegerv(GL_VIEWPORT,vp);

  if(main_offscreen_buffer_) {
    this->RenderGL();
    glFlush();
    glFinish();
  }

  if (transparent) {
    glPixelTransferf(GL_ALPHA_BIAS, 0.0);
  } else {
    // shift alpha channel by one to make sure pixels are read out as opaque    
    glPixelTransferf(GL_ALPHA_BIAS, 1.0);    
  }
  boost::shared_array<uchar> img_data(new uchar[vp[2]*vp[3]*4]);
  glReadPixels(0,0,vp[2],vp[3],GL_RGBA,GL_UNSIGNED_BYTE,img_data.get());
  glFinish();
  BitmapExport(fname,ext,vp[2],vp[3],img_data.get());
  glPixelTransferf(GL_ALPHA_BIAS, 0.0);  
}

void Scene::ExportPov(const std::string& fname, const std::string& wdir)
{
  std::string wdir2=wdir;
  if(wdir2=="") wdir2=".";
  PovState pov(fname+".pov",fname+".inc",wdir2+"/");
  pov.tf=transform_;
  pov.use_tf=false;

  pov.write_preamble();
  pov.write_background(background_);
  pov.write_camera(fov_,-transform_.GetTrans()[2]*aspect_ratio_*1.3);
  pov.write_default_light();
  pov.write_fog(-transform_.GetTrans()[2],znear_+fnear_,zfar_+ffar_,fog_color_,fog_flag_);

  // descend into scene graph
  root_node_->RenderPov(pov);
  pov.write_postamble();
}

void Scene::ResetProjection()
{
  LOG_TRACE("scene: projection matrix " << fov_ << " " << znear_ << " " << zfar_);
  stereo_projection(stereo_eye_);
}

void Scene::SetBlur(uint n)
{
  blur_count_=std::min(n,3u);
  glClearAccum(0.0,0.0,0.0,0.0);
  glClear(GL_ACCUM_BUFFER_BIT);
  RequestRedraw();
}

void Scene::BlurSnapshot()
{
  if(blur_count_==0) return;
  glFinish();
  glAccum(GL_MULT, 0.5);
  glAccum(GL_ACCUM, 0.5);
  RequestRedraw();
}

void Scene::AutoAutoslab(bool f)
{
  auto_autoslab_=f;
  RequestRedraw();
}

namespace {

class LimCalc: public GfxNodeVisitor
{
public:
  void VisitObject(GfxObj* obj, const Stack& st) {
    if(obj->IsVisible()) {
      obj->ProcessLimits(minc,maxc, transform);
    }
  }
  Vec3 minc,maxc;
  mol::Transform transform;
};

} // anon ns

void Scene::Autoslab(bool fast, bool update)
{
  if(fast) {
    geom::AlignedCuboid bb =this->GetBoundingBox(transform_);
    // necessary code duplication due to awkward slab limit impl
    znear_=-(bb.GetMax()[2]-1.0);
    zfar_=-(bb.GetMin()[2]+1.0);
    set_near(-(bb.GetMax()[2]-1.0));
    set_far(-(bb.GetMin()[2]+1.0));
    ResetProjection();
  } else {
    LimCalc limcalc;
    limcalc.transform=transform_;
    limcalc.minc = Vec3(std::numeric_limits<float>::max(),
                              std::numeric_limits<float>::max(),
                              std::numeric_limits<float>::max());
    limcalc.maxc = Vec3(-std::numeric_limits<float>::max(),
                              -std::numeric_limits<float>::max(),
                              -std::numeric_limits<float>::max());
    this->Apply(limcalc);
    float mynear=std::max(float(0.0), std::min(float(-limcalc.minc[2]),float(-limcalc.maxc[2])))-float(2.0);
    float myfar=std::max(float(-limcalc.minc[2]),float(-limcalc.maxc[2]))+float(2.0);
    znear_=mynear;
    zfar_=myfar;
    set_near(znear_);
    set_far(zfar_);
    ResetProjection();
  }
  if (update) {
    this->RequestRedraw();
  }
}

void Scene::AutoslabMax()
{
  geom::AlignedCuboid bb =this->GetBoundingBox(transform_);

  Vec3 cen = transform_.Apply(transform_.GetCenter());

  float bmax = std::max(std::abs(cen[0]-bb.GetMin()[0]),
                        std::abs(cen[0]-bb.GetMax()[0]));
  bmax = std::max(bmax,float(std::abs(cen[1]-bb.GetMin()[1])));
  bmax = std::max(bmax,float(std::abs(cen[1]-bb.GetMax()[1])));
  bmax = std::max(bmax,float(std::abs(cen[2]-bb.GetMin()[2])));
  bmax = std::max(bmax,float(std::abs(cen[2]-bb.GetMax()[2])));

  float nnear = -(cen[2]+bmax*1.5);
  float nfar = -(cen[2]-bmax*1.5);

  // necessary code duplication due to awkward slab limit impl
  znear_=nnear;
  zfar_=nfar;
  set_near(nnear);
  set_far(nfar);
  ResetProjection();
}


void Scene::set_near(float n)
{
  znear_=n;
  if(znear_>zfar_-0.1) {
    znear_=zfar_-0.1;
  }
  update_fog();
}

void Scene::set_far(float f)
{
  zfar_=f;
  if(znear_>zfar_-0.1) {
    zfar_=znear_+0.1;
  }
  update_fog();
}

void Scene::update_fog()
{
  glFogf(GL_FOG_START,znear_+fnear_);
  glFogf(GL_FOG_END,zfar_+ffar_);
}


namespace {
class DirtyAll: public GfxNodeVisitor
{
public:
  void VisitObject(GfxObj* obj, const Stack& st) {obj->FlagRebuild();}
};

} // anon ns

void Scene::flag_all_dirty()
{
  static DirtyAll da;
  Apply(da);
}

GfxNodeP Scene::GetRootNode() const
{
  return root_node_;
}

bool Scene::InOffscreenMode() const
{
  return offscreen_flag_;
}

float Scene::ElapsedTime() const
{
#ifndef _MSC_VER
  static timeval tm;
  gettimeofday(&tm,NULL);
  return static_cast<float>(tm.tv_sec)+static_cast<float>(tm.tv_usec)*1.0e-6;
#else
  return 0.0;
#endif
}

void Scene::SetTestMode(bool f)
{
  test_flag_=f;
  if(f) {
    Add(GfxObjP(new GfxTestObj()));
    Autoslab();
  } else {
    Remove("GfxTestObj");
  }
}

void Scene::prep_glyphs()
{
  glGenTextures(1,&glyph_tex_id_);
  String ost_root =GetSharedDataPath();
  bf::path ost_root_dir(ost_root);
  bf::path tex_file(ost_root_dir / "textures/glyph_texture.png");
  Bitmap bm = BitmapImport(tex_file.string(),".png");
  if(!bm.data) return;

  LOG_DEBUG("importing glyph tex with id " << glyph_tex_id_);
  glBindTexture(GL_TEXTURE_2D, glyph_tex_id_);
  glPixelStorei(GL_UNPACK_ALIGNMENT,1);
  glTexParameteri(GL_TEXTURE_2D, GL_TEXTURE_WRAP_S, GL_CLAMP);
  glTexParameteri(GL_TEXTURE_2D, GL_TEXTURE_WRAP_T, GL_CLAMP);
  glTexParameteri(GL_TEXTURE_2D, GL_TEXTURE_MAG_FILTER, GL_LINEAR);
  glTexParameteri(GL_TEXTURE_2D, GL_TEXTURE_MIN_FILTER, GL_LINEAR);
  if(bm.channels==1) {
    glTexImage2D(GL_TEXTURE_2D,0,GL_INTENSITY,bm.width,bm.height,0,GL_LUMINANCE,GL_UNSIGNED_BYTE,bm.data.get());
  } else if(bm.channels==3) {
    glTexImage2D(GL_TEXTURE_2D,0,GL_INTENSITY,bm.width,bm.height,0,GL_RGB,GL_UNSIGNED_BYTE,bm.data.get());
  } else if(bm.channels==4) {
    glTexImage2D(GL_TEXTURE_2D,0,GL_INTENSITY,bm.width,bm.height,0,GL_RGBA,GL_UNSIGNED_BYTE,bm.data.get());
  } else {
    LOG_ERROR("unsupported glyph texture channel count of " << bm.channels);
    return;
  }
  float ir = 1.0/8.0;
  float ic = 1.0/16.0;
  glyph_map_.resize(256);
  for(int cc=0;cc<17;++cc) glyph_map_[cc]=Vec2(0.0,0.0);
  for(int r=0;r<7;++r) {
    for(int c=0;c<16;++c) {
      glyph_map_[r*16+c+17]=Vec2(ic*static_cast<float>(c), 1.0-ir*static_cast<float>(r)-ir);
    }
  }
  for(int cc=128;cc<256;++cc) glyph_map_[cc]=Vec2(0.0,0.0);

<<<<<<< HEAD
  LOGN_DEBUG("done loading glyphs");
=======
  LOG_VERBOSE("done loading glyphs");

>>>>>>> 1648d0c9
}

void Scene::prep_blur()
{
  if(blur_count_==0) return;
  glAccum(GL_RETURN, 0.5);
  glFlush();
}

void Scene::render_scene()
{
  glClear(GL_COLOR_BUFFER_BIT | GL_DEPTH_BUFFER_BIT);

  glMatrixMode(GL_MODELVIEW);
  glLoadIdentity();

  glMultMatrix(transform_.GetTransposedMatrix().Data());

#if OST_SHADER_SUPPORT_ENABLED
  impl::SceneFX::Instance().Preprocess();
#endif

  root_node_->RenderGL(STANDARD_RENDER_PASS);
  glEnable(GL_BLEND);
  glBlendFunc(GL_SRC_ALPHA, GL_ONE_MINUS_SRC_ALPHA);
  root_node_->RenderGL(TRANSPARENT_RENDER_PASS);
  glDisable(GL_BLEND);
  root_node_->RenderGL(OVERLAY_RENDER_PASS);

#if OST_SHADER_SUPPORT_ENABLED
  impl::SceneFX::Instance().Postprocess();
#endif

  render_glow();
}

void Scene::render_glow()
{
  glPushAttrib(GL_ALL_ATTRIB_BITS);
  glEnable(GL_COLOR_MATERIAL);
  glShadeModel(GL_FLAT);
  glDisable(GL_FOG);
  glDisable(GL_LIGHTING);
  glEnable(GL_BLEND);
  glBlendFunc(GL_SRC_ALPHA, GL_ONE_MINUS_SRC_ALPHA);

#if OST_SHADER_SUPPORT_ENABLED
  Shader::Instance().PushProgram();
  Shader::Instance().Activate("");
#endif  
  float eps=0.005;
  glDepthRange(-eps, 1.0-eps);
  root_node_->RenderGL(GLOW_RENDER_PASS);
  glDepthRange(0.0, 1.0);
  glPopAttrib();
  glShadeModel(GL_SMOOTH);
#if OST_SHADER_SUPPORT_ENABLED
  Shader::Instance().PopProgram();
#endif  
}

void Scene::stereo_projection(unsigned int view)
{
  glMatrixMode(GL_PROJECTION);
  glLoadIdentity();
  
  GLdouble zn=std::max<float>(1.0,znear_);
  GLdouble zf=std::max<float>(1.1,zfar_);

  GLdouble top = zn * std::tan(fov_*M_PI/360.0);
  GLdouble bot = -top;
  GLdouble right = top*aspect_ratio_;
  GLdouble left = -right;

  glFrustum(left,right,bot,top,zn,zf);

  if(view==1 || view==2) {
    float ff=(view==1 ? -1.0 : 1.0);
    float dist=-transform_.GetTrans()[2];
    geom::Mat4 skew=geom::Transpose(geom::Mat4(1.0,0.0,ff*stereo_eye_dist_/dist,ff*stereo_eye_dist_,
                                               0.0,1.0,0.0,0.0,
                                               0.0,0.0,1.0,0.0,
                                               0.0,0.0,0.0,1.0));
    glMultMatrix(skew.Data());
  }

}

void Scene::render_stereo()
{
  stereo_eye_=1;
  stereo_projection(1);
  render_scene();

  glEnable(GL_TEXTURE_2D);
#if OST_SHADER_SUPPORT_ENABLED
  if(OST_GL_VERSION_2_0) {
    glActiveTexture(GL_TEXTURE0);
  }
#endif
  glBindTexture(GL_TEXTURE_2D, scene_left_tex_);
  glCopyTexImage2D(GL_TEXTURE_2D, 0, GL_RGBA, 0, 0, vp_width_, vp_height_, 0);

  stereo_eye_=2;
  stereo_projection(2);
  render_scene();
  glEnable(GL_TEXTURE_2D);
#if OST_SHADER_SUPPORT_ENABLED
  if(OST_GL_VERSION_2_0) {
    glActiveTexture(GL_TEXTURE0);
  }
#endif
  glBindTexture(GL_TEXTURE_2D, scene_right_tex_);
  glCopyTexImage2D(GL_TEXTURE_2D, 0, GL_RGBA, 0, 0, vp_width_, vp_height_, 0);
  stereo_eye_=0;
  stereo_projection(0);

#if OST_SHADER_SUPPORT_ENABLED
  Shader::Instance().PushProgram();
  Shader::Instance().Activate("");
#endif

  glPushAttrib(GL_ALL_ATTRIB_BITS);
  glDisable(GL_DEPTH_TEST);
  glDisable(GL_LIGHTING);
  glDisable(GL_COLOR_MATERIAL);
  glDisable(GL_FOG);
  glDisable(GL_CULL_FACE);
  glDisable(GL_BLEND);
  glDisable(GL_LINE_SMOOTH);
  glDisable(GL_POINT_SMOOTH);
  glDisable(GL_MULTISAMPLE);
  glMatrixMode(GL_PROJECTION);
  glPushMatrix();
  glLoadIdentity();
  glOrtho(0,vp_width_,0,vp_height_,-1,1);
  glMatrixMode(GL_MODELVIEW);
  glPushMatrix();
  glLoadIdentity();

  if(stereo_==2) {
    // draw interlace lines in stencil buffer
    glClear(GL_COLOR_BUFFER_BIT | GL_DEPTH_BUFFER_BIT);
    glLineWidth(1.0);
    glEnable(GL_STENCIL_TEST);
    glStencilMask(0x1);
    glClearStencil(0x0);
    glClear(GL_STENCIL_BUFFER_BIT);
    glStencilFunc(GL_ALWAYS,0x1,0x1);
    glStencilOp(GL_REPLACE,GL_REPLACE,GL_REPLACE);
    glBegin(GL_LINES);
    glColor3f(1.0,1.0,1.0);
    for(unsigned int i=0;i<vp_height_;i+=2) {
      glVertex2i(0,i);
      glVertex2i(vp_width_-1,i);
    } 
    glEnd();
    
    glStencilOp(GL_KEEP,GL_KEEP,GL_KEEP);
  }

  // right eye
  if(stereo_==1) {
    glDrawBuffer(GL_BACK_RIGHT);
    glClear(GL_COLOR_BUFFER_BIT | GL_DEPTH_BUFFER_BIT);
  } else if(stereo_==2) {
    glStencilFunc(GL_EQUAL,0x0,0x1);
  }
#if OST_SHADER_SUPPORT_ENABLED
  if(OST_GL_VERSION_2_0) {
    glActiveTexture(GL_TEXTURE0);
  }
#endif
  glBindTexture(GL_TEXTURE_2D, stereo_inverted_ ? scene_left_tex_ : scene_right_tex_);
  // draw
  glColor3f(1.0,0.0,1.0);
  glBegin(GL_QUADS);
  glTexCoord2f(0.0,0.0); glVertex2i(0,0);
  glTexCoord2f(0.0,1.0); glVertex2i(0,vp_height_);
  glTexCoord2f(1.0,1.0); glVertex2i(vp_width_,vp_height_);
  glTexCoord2f(1.0,0.0); glVertex2i(vp_width_,0);
  glEnd();

  // left eye
  if(stereo_==1) {
    glDrawBuffer(GL_BACK_LEFT);
    glClear(GL_COLOR_BUFFER_BIT | GL_DEPTH_BUFFER_BIT);
  } else if(stereo_==2) {
    glStencilFunc(GL_EQUAL,0x1,0x1);
  }
#if OST_SHADER_SUPPORT_ENABLED
  if(OST_GL_VERSION_2_0) {
    glActiveTexture(GL_TEXTURE0);
  }
#endif
  glBindTexture(GL_TEXTURE_2D, stereo_inverted_ ? scene_right_tex_ : scene_left_tex_);
  // draw
  glColor3f(1.0,0.0,1.0);
  glBegin(GL_QUADS);
  glTexCoord2f(0.0,0.0); glVertex2i(0,0);
  glTexCoord2f(0.0,1.0); glVertex2i(0,vp_height_);
  glTexCoord2f(1.0,1.0); glVertex2i(vp_width_,vp_height_);
  glTexCoord2f(1.0,0.0); glVertex2i(vp_width_,0);
  glEnd();
  
  // restore settings
  glMatrixMode(GL_PROJECTION);
  glPopMatrix();
  glMatrixMode(GL_MODELVIEW);
  glPopMatrix();
  glPopAttrib();
#if OST_SHADER_SUPPORT_ENABLED
  Shader::Instance().PopProgram();
#endif
}

}} // ns<|MERGE_RESOLUTION|>--- conflicted
+++ resolved
@@ -314,14 +314,10 @@
 
 void Scene::InitGL(bool full)
 {
-<<<<<<< HEAD
   LOGN_DEBUG("scene: initializing GL state");
 
   if(full) {
     LOGN_VERBOSE(glGetString(GL_RENDERER) << ", openGL version " << glGetString(GL_VERSION)); 
-=======
-  LOG_DEBUG("scene: initializing GL state");
->>>>>>> 1648d0c9
 
 #if OST_SHADER_SUPPORT_ENABLED
     LOGN_DEBUG("scene: shader pre-gl");
@@ -755,7 +751,6 @@
     throw Error("Scene already has a node with name '"+n->GetName()+"'");
   }
 
-<<<<<<< HEAD
   LOG_DEBUG("scene: graphical object added @" << n.get() << std::endl);
 
   if(root_node_->GetChildCount()==0) {
@@ -765,9 +760,6 @@
     }
   }
 
-=======
-  LOG_DEBUG("scene: graphical object added @" << n.get());
->>>>>>> 1648d0c9
   root_node_->Add(n);
   if (redraw) {
     this->RequestRedraw();
@@ -1380,7 +1372,6 @@
 
 bool Scene::StartOffscreenMode(unsigned int width, unsigned int height)
 {
-<<<<<<< HEAD
   if(main_offscreen_buffer_) return false;
   main_offscreen_buffer_ = new OffscreenBuffer(width,height,OffscreenBufferFormat(),true);
 
@@ -1389,12 +1380,6 @@
     delete main_offscreen_buffer_;   
     main_offscreen_buffer_=0;
     return false;
-=======
-  OffscreenSwitcher()
-  {
-    LOG_TRACE("offscreen begin");
-    OffscreenBuffer::Instance().Begin();
->>>>>>> 1648d0c9
   }
   old_vp_[0]=vp_width_;
   old_vp_[1]=vp_height_;
@@ -1402,7 +1387,6 @@
   offscreen_flag_=true;
   root_node_->ContextSwitch();
 
-<<<<<<< HEAD
 #if OST_SHADER_SUPPORT_ENABLED
   String shader_name = Shader::Instance().GetCurrentName();
 #endif
@@ -1412,12 +1396,6 @@
     this->InitGL(false);
   } else {
     this->InitGL(true);
-=======
-  ~OffscreenSwitcher()
-  {
-    LOG_TRACE("offscreen end");
-    OffscreenBuffer::Instance().End();
->>>>>>> 1648d0c9
   }
   LOGN_DEBUG("setting viewport");
   Resize(width,height);
@@ -1461,51 +1439,12 @@
     return;
   }
 
-<<<<<<< HEAD
   bool of_flag = (main_offscreen_buffer_==0);
 
   // only switch if offscreen mode is not active
   if(of_flag) {
     if(!StartOffscreenMode(width,height)) {
       return;
-=======
-  offscreen_flag_=true;
-  LOG_TRACE("offscreen resize");
-  OffscreenBuffer::Instance().Resize(width, height);
-  try {
-    // ensures that context is switched back when this goes out of scope
-    OffscreenSwitcher offscreen_switch;
-
-#if OST_SHADER_SUPPORT_ENABLED
-    String shader_name = Shader::Instance().GetCurrentName();
-#endif
-    LOG_TRACE("initializing GL");
-    this->InitGL();
-    LOG_TRACE("setting viewport");
-    SetViewport(width,height);
-    LOG_TRACE("reseting projection");
-    ResetProjection();
-    LOG_TRACE("updating fog settings");
-    update_fog();
-    glDrawBuffer(GL_FRONT);
-    //this->flag_all_dirty();
-#if OST_SHADER_SUPPORT_ENABLED
-    LOG_TRACE("activating shader");
-    Shader::Instance().Activate(shader_name);
-#endif
-    LOG_TRACE("doing rendering");
-    this->RenderGL();
-    // make sure drawing operations are finished
-    glFinish();
-    boost::shared_array<uchar> img_data(new uchar[width*height*4]);
-
-    LOG_TRACE("setting background transparency");
-    if (transparent) {
-      glPixelTransferf(GL_ALPHA_BIAS, 0.0);
-    } else {
-      // shift alpha channel by one to make sure pixels are read out as opaque
-      glPixelTransferf(GL_ALPHA_BIAS, 1.0);
->>>>>>> 1648d0c9
     }
   }
   LOGN_DEBUG("rendering into offscreen buffer");
@@ -1514,7 +1453,6 @@
   glFlush();
   glFinish();
 
-<<<<<<< HEAD
   boost::shared_array<uchar> img_data(new uchar[width*height*4]);
       
   LOGN_DEBUG("setting background transparency");
@@ -1537,21 +1475,6 @@
   if(of_flag) {
     StopOffscreenMode();
   }
-=======
-    LOG_TRACE("reading framebuffer pixels");
-    glReadBuffer(GL_FRONT);
-    glReadPixels(0,0,width,height,GL_RGBA,GL_UNSIGNED_BYTE,img_data.get());
-
-    LOG_DEBUG("calling bitmap export");
-    BitmapExport(fname,ext,width,height,img_data.get());
-  } catch (...) {
-    // noop
-  } // offscreen_switch goes out of scope
-  offscreen_flag_=false;
-  glDrawBuffer(GL_BACK);
-  LOG_TRACE("updating fog");
-  update_fog();
->>>>>>> 1648d0c9
 }
 
 void Scene::Export(const String& fname, bool transparent)
@@ -1823,12 +1746,7 @@
   }
   for(int cc=128;cc<256;++cc) glyph_map_[cc]=Vec2(0.0,0.0);
 
-<<<<<<< HEAD
-  LOGN_DEBUG("done loading glyphs");
-=======
   LOG_VERBOSE("done loading glyphs");
-
->>>>>>> 1648d0c9
 }
 
 void Scene::prep_blur()
