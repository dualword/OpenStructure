--- conflicted
+++ resolved
@@ -17,6 +17,10 @@
 // 51 Franklin Street, Fifth Floor, Boston, MA  02110-1301  USA
 //------------------------------------------------------------------------------
 
+/*
+   Authors: Marco Biasini, Ansgar Philippsen
+*/
+
 #include <ost/gfx/entity.hh>
 #include <ost/gfx/povray.hh>
 
@@ -25,7 +29,7 @@
 
 namespace ost { namespace gfx { namespace impl {
 
-TraceRenderer::TraceRenderer(BackboneTrace& trace): 
+TraceRenderer::TraceRenderer(BackboneTrace* trace): 
   TraceRendererBase(trace, 1), options_(new TraceRenderOptions())
 {
   this->SetName("Trace");
@@ -44,8 +48,7 @@
   }
 }
 
-#if 1
-void TraceRenderer::PrepareRendering(TraceSubset& trace_subset,
+void TraceRenderer::PrepareRendering(BackboneTrace& trace_subset,
                                      IndexedVertexArray& va, bool is_sel)
 {
   const Color& sel_clr=this->GetSelectionColor();
@@ -55,29 +58,6 @@
     va.SetCullFace(true);
     va.SetColorMaterial(true);
     va.SetTwoSided(false);
-<<<<<<< HEAD
-    for (int node_list=0; node_list<trace_subset.GetSize(); ++node_list) {
-      const NodeListSubset& nl=trace_subset[node_list];
-      mol::AtomHandle a1=nl[0].atom;
-      va.AddSphere(SpherePrim(a1.GetPos(),
-                              options_->GetTubeRadius()+plus,
-                              is_sel ? sel_clr : nl[0].color1),
-                   options_->GetArcDetail());
-      for(int i=1;i<nl.GetSize();++i) {
-        mol::AtomHandle a2=nl[i].atom;
-        va.AddSphere(SpherePrim(a2.GetPos(),
-                                options_->GetTubeRadius()+plus,
-                                is_sel ? sel_clr : nl[i].color1),
-                     options_->GetArcDetail());
-        const geom::Vec3& p0=a1.GetPos();
-        const geom::Vec3& p2=a2.GetPos();
-        geom::Vec3 p1=(p0+p2)*0.5;
-        va.AddCylinder(CylinderPrim(p0,p1,options_->GetTubeRadius()+plus,nl[i-1].color1),
-                       options_->GetArcDetail());
-        va.AddCylinder(CylinderPrim(p1,p2,options_->GetTubeRadius()+plus,nl[i].color1),
-                       options_->GetArcDetail());
-        a1=a2;
-=======
     if(is_sel) {
       va.SetOpacity(GetSelectionColor().Alpha());
       for (int node_list=0; node_list<trace_subset.GetListCount(); ++node_list) {
@@ -130,7 +110,6 @@
 			 options_->GetArcDetail());
 	  a1=a2;
 	}
->>>>>>> 5a706eea
       }
     }
   }
@@ -138,169 +117,18 @@
   state_=0;
 }
 
-#else
-
-void TraceRenderer::PrepareRendering(TraceSubset& trace_subset,
-                                     IndexedVertexArray& va, bool is_sel)
-{
-  const Color& sel_clr=this->GetSelectionColor();
-  float radius=options_->GetTubeRadius();
-  if (is_sel) {
-    radius+=0.1;
-  }
-  int n=8*options_->GetArcDetail();
-  if(options_!=NULL) {
-    va.SetLighting(true);
-    va.SetCullFace(false);
-    for (int node_list=0; node_list<trace_subset.GetSize(); ++node_list) {
-      const NodeListSubset& nl=trace_subset[node_list];
-      geom::Vec3 cursor_pos;
-      geom::Mat3 cursor_ori;
-      if (nl.GetSize()==2) {
-        VertexID p0, p1;
-        if (nl.AtStart()==0) {
-          p0=va.Add(nl[0].atom.GetPos(), geom::Vec3(),
-                    is_sel ? sel_clr : nl[0].color1);
-          p1=va.Add((nl[0].atom.GetPos()+nl[1].atom.GetPos())/2, 
-                    geom::Vec3(), is_sel ? sel_clr : nl[1].color1);
-        } else {
-          p0=va.Add((nl[0].atom.GetPos()+nl[1].atom.GetPos())/2, 
-                    geom::Vec3(), is_sel ? sel_clr : nl[0].color1);
-          p1=va.Add(nl[1].atom.GetPos(), 
-                    geom::Vec3(), is_sel ? sel_clr : nl[1].color1);
-        }
-        va.AddLine(p0, p1);        
-        continue;
-      }
-      if (nl.GetSize()<3) {
-        continue;
-      }
-      VertexID p0;
-      geom::Vec3 z=geom::Normalize(nl[1].atom.GetPos()-nl[0].atom.GetPos());
-      geom::Vec3 y=geom::OrthogonalVector(z);
-      geom::Vec3 x=geom::Cross(y, z);
-      cursor_ori=geom::Mat3(x[0], y[0], z[0], x[1], y[1], z[1], 
-                            x[2], y[2], z[2]);    
-      if (nl.AtStart()==0) {
-        cursor_pos=nl[0].atom.GetPos();
-      } else {
-        cursor_pos=(nl[0].atom.GetPos()+nl[1].atom.GetPos())/2;
-      }
-      p0=this->AddCappedProfile(va, is_sel? sel_clr : nl[0].color1, 
-                                cursor_pos, cursor_ori, radius, true, n);
-      for (int i=1; i<nl.GetSize()-1;++i) {
-        const NodeEntry& entry=nl[i];
-        geom::Vec3 old_dir=geom::Normalize(entry.atom.GetPos()-cursor_pos);
-        cursor_pos=entry.atom.GetPos();
-
-        geom::Vec3 z=geom::Normalize(nl[i+1].atom.GetPos()-cursor_pos);
-        geom::Vec3 y=geom::Normalize(geom::Cross(z, cursor_ori.GetCol(0)));
-        geom::Vec3 x=geom::Normalize(geom::Cross(y, z));
-        geom::Vec3 iz=geom::Normalize(cursor_ori.GetCol(2)+z);
-
-        geom::Vec3 iy=geom::Normalize(geom::Cross(cursor_ori.GetCol(2), z));
-        geom::Vec3 ix=geom::Normalize(geom::Cross(iy, iz));
-
-        geom::Mat3 i_ori=geom::Mat3(ix[0], iy[0], iz[0], ix[1], iy[1], iz[1], 
-                                    ix[2], iy[2], iz[2]);                           
-        cursor_ori=geom::Mat3(x[0], y[0], z[0], x[1], y[1], z[1], 
-                              x[2], y[2], z[2]);
-        // TODO. The intersection of two cylinders is an ellipse. Use an 
-        //        elliptic profile instead of a circular profile.
-        VertexID p1=this->AddCircularProfile(va, is_sel ? sel_clr : entry.color1,
-                                             cursor_pos, i_ori, radius, n);
-        this->ConnectProfiles(p0, p1, n, old_dir, va);
-        p0=p1;
-      }
-      const NodeEntry& entry=nl[nl.GetSize()-1];      
-      if (nl.AtEnd()==0) {
-        cursor_pos=entry.atom.GetPos();
-      } else {
-        cursor_pos=(entry.atom.GetPos()+nl[nl.GetSize()-2].atom.GetPos())*0.5;
-      }
-      VertexID p1 =this->AddCappedProfile(va, is_sel ? sel_clr : entry.color1, 
-                                          cursor_pos, cursor_ori, 
-                                          radius, false, n);
-      this->ConnectProfiles(p0, p1, n, cursor_ori.GetCol(2), va);      
-    }
-  }
-  sel_state_=0;
-  state_=0;
-}
-#endif
-
-VertexID TraceRenderer::AddCappedProfile(IndexedVertexArray& va, 
-                                         const Color& color,
-                                         const geom::Vec3& center, 
-                                         const geom::Mat3& ori, float radius, 
-                                         bool flip_normal,
-                                         int n)
-{
-   VertexID center_id=va.Add(center, geom::Vec3(), color);
-   VertexID first=this->AddCircularProfile(va, color, center, ori, radius, n);
-   for (int i=0; i<n; ++i) {
-     va.AddTriN(center_id, first+i, first+((i+1) % n));
-   }
-   return first;
-}
-
-VertexID TraceRenderer::AddCircularProfile(IndexedVertexArray& va, 
-                                           const Color& color,
-                                           const geom::Vec3& center, 
-                                           const geom::Mat3& ori, 
-                                           float radius, 
-                                           int n)
-{
-  float delta_angle=2*M_PI/n;
-  VertexID f=0;
-  geom::Vec3 normal=ori.GetRow(2);
-  for (int i=0; i<n; ++i) {
-    geom::Vec3 normal=ori*geom::Vec3(cos(i*delta_angle), 
-                                     sin(i*delta_angle), 0.0);
-    VertexID x=va.Add(center+normal*radius, normal, color);
-    if (i==0) {
-      f=x;
-    }
-  }
-  return f;
-}
-
-void TraceRenderer::ConnectProfiles(VertexID prof0, VertexID prof1, int n, 
-                                    const geom::Vec3& dir, 
-                                    IndexedVertexArray& va)
-{
-  // avoid twisting
-  int off=0;
-  float best=0.0;
-  geom::Vec3 pp=va.GetVert(prof0);
-  for (int i=0; i<n; ++i) {
-    geom::Vec3 dir2=geom::Normalize(va.GetVert(prof1+i)-pp);
-    float dot=fabs(geom::Dot(dir, dir2));
-    if (best<dot) {
-      best=dot;
-      off=i;
-    }
-  }
-  for (int i=0; i<n; ++i) {
-    VertexID i1=prof1+((i+off) % n), i2=prof1+((i+off+1) % n);
-    VertexID  i3=prof0+i, i4=prof0+((i+1)%n);
-    va.AddTriN(i1, i2, i3);
-    va.AddTriN(i2, i3, i4);
-  }
-}
-
 void TraceRenderer::RenderPov(PovState& pov, const std::string& name)
 {
   pov.write_merge_or_union(name);
 
-  for (int node_list=0; node_list<trace_subset_.GetSize(); ++node_list) {
-    const NodeListSubset& nl=trace_subset_[node_list];
+  for (int node_list=0; node_list<trace_subset_.GetListCount(); ++node_list) {
+    const NodeEntryList& nl=trace_subset_.GetList(node_list);
 
     geom::Vec3 p0=nl[0].atom.GetPos();
     float rad0=0.2;
     Color col0=nl[0].color1;
     pov.write_sphere(p0,rad0,col0,name);
-    for (int i=1; i<nl.GetSize();++i) {
+    for (unsigned int i=1; i<nl.size();++i) {
       geom::Vec3 p1=nl[i].atom.GetPos();
       float rad1=0.2;
       Color col1=nl[i].color1;
@@ -315,11 +143,6 @@
   }
 
   pov.inc() << " }\n";
-}
-
-void TraceRenderer::Render()
-{
-
 }
 
 bool TraceRenderer::CanSetOptions(RenderOptionsPtr& render_options)
