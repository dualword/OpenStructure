--- conflicted
+++ resolved
@@ -119,9 +119,6 @@
     color1(1.0,1.0,1.0,1.0),
     color2(1.0,1.0,1.0,1.0),
     rad(1.0),
-<<<<<<< HEAD
-    type(0)
-=======
     type(0),
     type1(0),
     type2(0),
@@ -131,7 +128,6 @@
     v2(0.0,0.0,1.0),
     nflip(false),
     id(-1)
->>>>>>> 5a706eea
   {
   }
   SplineEntry(const geom::Vec3& p, 
@@ -139,26 +135,17 @@
               const geom::Vec3& n,
               float r,
               const Color& c1, const Color& c2,
-<<<<<<< HEAD
-              int t):
-=======
               unsigned int t, int i):
->>>>>>> 5a706eea
     position(p),direction(d),normal(n),color1(c1),color2(c2),rad(r),type(t),
     type1(t),type2(t),frac(0.0),v0(),v1(),v2(),nflip(false),id(i)
   {
   }
 
-  void ToQuat();
-
-  void FromQuat();
-
   geom::Vec3 position,direction,normal;
   Color color1, color2;
-  float quat_value[4];
   float rad;
-  int type;
-  int type1, type2;
+  unsigned int type;
+  unsigned int type1, type2;
   float frac;
   geom::Vec3 v0,v1,v2; // helper vectors
   bool nflip;
@@ -170,24 +157,7 @@
 
 class DLLEXPORT_OST_GFX Spline {
 public:
-<<<<<<< HEAD
-
-public:
-  // ctor
-  Spline();
-
-  // add entry at a given position, with direction and normal vectors
-  SplineEntry& AddEntry(const geom::Vec3& pos, const geom::Vec3& dir, 
-                        const geom::Vec3& normal, float r, const Color& col1, 
-                        const Color& col2, int type);
-
-  SplineEntryList Generate(int nsub) const;
-
-private:
-  SplineEntryList entry_list_;
-=======
   static SplineEntryList Generate(const SplineEntryList& entry_list,int nsub,uint color_blend_mode=0);
->>>>>>> 5a706eea
 };
 
 }}} // ns
