--- conflicted
+++ resolved
@@ -41,7 +41,7 @@
 namespace ost { namespace gfx {
 
 GfxObj::GfxObj(const String& name):
-  GfxNode(name),
+  GfxObjBase(name),
   va_(),
   render_mode_(RenderMode::SIMPLE),
   debug_flags_(0),
@@ -49,9 +49,6 @@
   rebuild_(true),
   refresh_(false),
   line_width_(2.0),
-  sphere_detail_(4),
-  arc_detail_(4),
-  spline_detail_(8),
   poly_mode_(2),
   aalines_flag_(false),
   line_halo_(0.0),
@@ -60,64 +57,22 @@
   mat_update_(true),
   opacity_(1.0),
   smoothf_(0.0),
-  omode_(0),
+  outline_flag_(false),
+  outline_mode_(1),
   c_ops_(),
   labels_(),
   use_occlusion_(false)
 {
 }
 
-GfxObj::~GfxObj()
+GfxObj::GfxObj(const GfxObj&):
+  GfxObjBase("") // to make the compiler happy
 {}
 
-GfxObj::GfxObj(const GfxObj& o):
-  GfxNode("") // to make the compiler happy
-{}
-
 GfxObj& GfxObj::operator=(const GfxObj&) {return *this;}
 
-void GfxObj::Apply(GfxNodeVisitor& v, GfxNodeVisitor::Stack st)
-{
-  v.VisitObject(this,st);
-}
-
-int GfxObj::GetType() const
-{
-  return 1;
-}
-
-geom::AlignedCuboid GfxObj::GetBoundingBox() const
-{
-  return geom::AlignedCuboid(geom::Vec3(),geom::Vec3());
-}
-
-void GfxObj::ProcessLimits(geom::Vec3& minc, geom::Vec3& maxc, 
-                           const mol::Transform& tf) const
-{
-  try {
-    geom::AlignedCuboid coord_limits=this->GetBoundingBox();
-    // update min/max by transforming all 8 corners of the bounding box and 
-    // comparing it against the current min/max
-    geom::Vec3 mmin=coord_limits.GetMin();
-    geom::Vec3 mmax=coord_limits.GetMax();
-    geom::Vec3 t1=tf.Apply(geom::Vec3(mmin[0], mmin[1], mmin[2]));
-    geom::Vec3 t2=tf.Apply(geom::Vec3(mmin[0], mmax[1], mmin[2]));
-    geom::Vec3 t3=tf.Apply(geom::Vec3(mmax[0], mmax[1], mmin[2]));
-    geom::Vec3 t4=tf.Apply(geom::Vec3(mmax[0], mmin[1], mmin[2]));
-    geom::Vec3 t5=tf.Apply(geom::Vec3(mmin[0], mmin[1], mmax[2]));
-    geom::Vec3 t6=tf.Apply(geom::Vec3(mmin[0], mmax[1], mmax[2]));
-    geom::Vec3 t7=tf.Apply(geom::Vec3(mmax[0], mmax[1], mmax[2]));
-    geom::Vec3 t8=tf.Apply(geom::Vec3(mmax[0], mmin[1], mmax[2]));
-    minc = geom::Min(minc, geom::Min(t1, geom::Min(t2, geom::Min(t3, 
-                     geom::Min(t4, geom::Min(t5, geom::Min(t6, 
-                     geom::Min(t7, t8))))))));
-    maxc = geom::Max(maxc, geom::Max(t1, geom::Max(t2, geom::Max(t3, 
-                     geom::Max(t4, geom::Max(t5, geom::Max(t6,
-                     geom::Max(t7, t8))))))));
-  } catch(Error&) {
-    // in case the object is empty...
-  }
-}
+////////////////////////////////////////
+// the GfxNode interface
 
 GfxNodeP GfxObj::Copy() const
 {
@@ -130,9 +85,6 @@
   std::swap(transform_,go.transform_);
   std::swap(rebuild_,go.rebuild_);
   std::swap(refresh_,go.refresh_);
-  std::swap(sphere_detail_,go.sphere_detail_);
-  std::swap(arc_detail_,go.arc_detail_);
-  std::swap(spline_detail_,go.spline_detail_);
   std::swap(poly_mode_,go.poly_mode_);
   std::swap(aalines_flag_,go.aalines_flag_);
   std::swap(line_halo_,go.line_halo_);
@@ -141,8 +93,6 @@
   std::swap(mat_update_,go.mat_update_);
   std::swap(opacity_,go.opacity_);
   std::swap(smoothf_,go.smoothf_);
-<<<<<<< HEAD
-=======
   std::swap(outline_flag_,go.outline_flag_);
   std::swap(outline_mode_,go.outline_mode_);
   std::swap(c_ops_,go.c_ops_);
@@ -219,24 +169,233 @@
 
     glPopMatrix();    
   }
->>>>>>> 5a706eea
-}
+}
+
+
+void GfxObj::RenderPov(PovState& pov)
+{
+  if(IsVisible()) {
+    pov.start_obj(GetName(),1.0,1.0,1.0);
+    // apply local transformation
+    // using transform_
+    if(rebuild_ || refresh_) {
+      PreRenderGL(true);
+    }
+    CustomRenderPov(pov);
+    pov.end_obj();
+  }
+}
+
+void GfxObj::Apply(GfxNodeVisitor& v, GfxNodeVisitor::Stack st)
+{
+  v.VisitObject(this,st);
+}
+
+int GfxObj::GetType() const
+{
+  return 1;
+}
+
+////////////////////////////////////////
+// now for the GfxObjBase interface
+void GfxObj::SetMatAmb(const Color& c)
+{
+  mat_.SetAmb(c);
+  mat_update_=true;
+  Scene::Instance().RequestRedraw();
+}
+
+void GfxObj::SetMatDiff(const Color& c)
+{
+  mat_.SetDiff(c);
+  mat_update_=true;
+  Scene::Instance().RequestRedraw();
+}
+
+void GfxObj::SetMatSpec(const Color& c)
+{
+  mat_.SetSpec(c);
+  mat_update_=true;
+  Scene::Instance().RequestRedraw();
+}
+
+void GfxObj::SetMatShin(float s)
+{
+  mat_.SetShin(s);
+  mat_update_=true;
+  Scene::Instance().RequestRedraw();
+}
+
+void GfxObj::SetMatEmm(const Color& c)
+{
+  mat_.SetEmm(c);
+  mat_update_=true;
+  Scene::Instance().RequestRedraw();
+}
+
+void GfxObj::ContextSwitch()
+{
+  FlagRebuild();
+  GfxNode::ContextSwitch();
+}
+
+void GfxObj::SetRenderMode(RenderMode::Type m)
+{
+  if (render_mode_==m) return;
+  render_mode_=m;
+  OnRenderModeChange();
+  FlagRebuild();
+}
+
+RenderMode::Type GfxObj::GetRenderMode() const
+{
+  return render_mode_;
+}
+
+geom::Vec3 GfxObj::GetCenter() const 
+{
+  return this->GetBoundingBox().GetCenter();
+}
+
+void GfxObj::SetLineWidth(float w)
+{
+  va_.SetLineWidth(w);
+  line_width_=std::max(float(0.01),w);
+  FlagRefresh();
+  Scene::Instance().RenderModeChanged(GetName());
+}
+
+void GfxObj::SetPolyMode(unsigned int m)
+{
+  if(m==poly_mode_) return;
+  poly_mode_=std::min((unsigned int)2,m);
+  va_.SetPolyMode(poly_mode_);
+  FlagRefresh();
+}
+
+void GfxObj::SetAALines(bool f)
+{
+  if(f==aalines_flag_) return;
+  va_.SetAALines(f);
+  aalines_flag_=f;
+  FlagRefresh();
+}
+
+void GfxObj::SetLineHalo(float f)
+{
+  va_.SetLineHalo(f);
+  line_halo_=f;
+  FlagRefresh();
+}
+
+void GfxObj::SetOutline(bool f)
+{
+  outline_flag_=f;
+  FlagRefresh();
+  if(f) {
+    outline_mode_=std::min(3,std::max(1,outline_mode_));
+  }
+  Scene::Instance().RequestRedraw();
+}
+
+void GfxObj::SetOutlineMode(int m)
+{
+  outline_mode_=m;
+  if(outline_flag_) {
+    FlagRefresh();
+    Scene::Instance().RequestRedraw();
+  }
+}
+
+void GfxObj::SetOutlineWidth(float f)
+{
+  va_.SetOutlineWidth(f);
+  Scene::Instance().RequestRedraw();
+}
+
+void GfxObj::SetOutlineExpandFactor(float f)
+{
+  va_.SetOutlineExpandFactor(f);
+  Scene::Instance().RequestRedraw();
+}
+
+void GfxObj::SetOutlineExpandColor(const Color& c)
+{
+  va_.SetOutlineExpandColor(c);
+  Scene::Instance().RequestRedraw();
+}
+
+void GfxObj::SetOpacity(float o)
+{
+  opacity_=o;
+  va_.SetOpacity(opacity_);
+  FlagRefresh();
+  Scene::Instance().RequestRedraw();
+}
+
+void GfxObj::ColorBy(const mol::EntityView& ev, 
+                      const String& prop,
+                      const Gradient& g, float minv, float maxv)
+{
+  LOGN_VERBOSE("ColorBy not implemented for this gfx object");
+}
+
+#if OST_IMG_ENABLED
+void GfxObj::ColorBy(const img::MapHandle& mh,
+                      const String& prop,
+                      const Gradient& g, float minv, float maxv)
+{
+  LOGN_VERBOSE("ColorBy not implemented for this gfx object");
+}
+#endif
+
+//////////////////////////////////////////////////
+// and now for the rest of the GfxObj interface
+
+geom::AlignedCuboid GfxObj::GetBoundingBox() const
+{
+  return geom::AlignedCuboid(geom::Vec3(),geom::Vec3());
+}
+
+void GfxObj::ProcessLimits(geom::Vec3& minc, geom::Vec3& maxc, 
+                           const mol::Transform& tf) const
+{
+  try {
+    geom::AlignedCuboid coord_limits=this->GetBoundingBox();
+    // update min/max by transforming all 8 corners of the bounding box and 
+    // comparing it against the current min/max
+    geom::Vec3 mmin=coord_limits.GetMin();
+    geom::Vec3 mmax=coord_limits.GetMax();
+    geom::Vec3 t1=tf.Apply(geom::Vec3(mmin[0], mmin[1], mmin[2]));
+    geom::Vec3 t2=tf.Apply(geom::Vec3(mmin[0], mmax[1], mmin[2]));
+    geom::Vec3 t3=tf.Apply(geom::Vec3(mmax[0], mmax[1], mmin[2]));
+    geom::Vec3 t4=tf.Apply(geom::Vec3(mmax[0], mmin[1], mmin[2]));
+    geom::Vec3 t5=tf.Apply(geom::Vec3(mmin[0], mmin[1], mmax[2]));
+    geom::Vec3 t6=tf.Apply(geom::Vec3(mmin[0], mmax[1], mmax[2]));
+    geom::Vec3 t7=tf.Apply(geom::Vec3(mmax[0], mmax[1], mmax[2]));
+    geom::Vec3 t8=tf.Apply(geom::Vec3(mmax[0], mmin[1], mmax[2]));
+    minc = geom::Min(minc, geom::Min(t1, geom::Min(t2, geom::Min(t3, 
+                     geom::Min(t4, geom::Min(t5, geom::Min(t6, 
+                     geom::Min(t7, t8))))))));
+    maxc = geom::Max(maxc, geom::Max(t1, geom::Max(t2, geom::Max(t3, 
+                     geom::Max(t4, geom::Max(t5, geom::Max(t6,
+                     geom::Max(t7, t8))))))));
+  } catch(Error& e) {
+    // in case the object is empty...
+  }
+}
+
 
 void GfxObj::CustomRenderGL(RenderPass pass) {}
+
 void GfxObj::CustomPreRenderGL(bool flag) {}
 
 void GfxObj::CustomRenderPov(PovState& pov) {}
 
-void GfxObj::RefreshVA(IndexedVertexArray& va)
-{
-  va.SetLineWidth(GetLineWidth());
-  va.SetPolyMode(GetPolyMode());
-  va.SetAALines(GetAALines());
-  va.SetLineHalo(GetLineHalo());
-  va.DrawNormals(debug_flags_&0x1);
-  va.SetPolyMode(debug_flags_&0x2 ? 1 : 2);
-  va.UseAmbient(use_occlusion_);
-  va.FlagRefresh();
+bool GfxObj::OnSelect(const geom::Line3& l, geom::Vec3& result, 
+                      float zlim, bool pick_flag)
+{
+  return false;
 }
 
 void GfxObj::OnInput(const InputEvent& e) 
@@ -300,30 +459,6 @@
   transform_=tf;
 }
 
-geom::Vec3 GfxObj::GetCenter() const 
-{
-  return this->GetBoundingBox().GetCenter();
-}
-
-bool GfxObj::OnSelect(const geom::Line3& l, geom::Vec3& result, 
-                      float zlim, bool pick_flag)
-{
-  return false;
-}
-
-void GfxObj::SetRenderMode(RenderMode::Type m)
-{
-  if (render_mode_==m) return;
-  render_mode_=m;
-  OnRenderModeChange();
-  FlagRebuild();
-}
-
-RenderMode::Type GfxObj::GetRenderMode() const
-{
-  return render_mode_;
-}
-
 void GfxObj::FlagRebuild()
 {
   rebuild_=true;
@@ -342,11 +477,7 @@
   FlagRebuild();
 }
 
-<<<<<<< HEAD
 float GfxObj::GetNormalSmoothFactor() const
-=======
-void GfxObj::SetAALines(bool f)
->>>>>>> 5a706eea
 {
   return smoothf_;
 }
@@ -357,215 +488,6 @@
   Scene::Instance().RenderModeChanged(GetName());
 }
 
-<<<<<<< HEAD
-void GfxObj::SetLineWidth(float w)
-=======
-void GfxObj::SetOutline(bool f)
->>>>>>> 5a706eea
-{
-  line_width_=std::max(float(0.01),w);
-  FlagRefresh();
-<<<<<<< HEAD
-  Scene::Instance().RenderModeChanged(GetName());
-}
-
-float GfxObj::GetLineWidth() const
-{
-  return line_width_;
-}
-
-void GfxObj::SetSphereDetail(unsigned int d)
-{
-  if(d==sphere_detail_) return;
-  sphere_detail_=d;
-  FlagRebuild();
-}
-
-unsigned int GfxObj::GetSphereDetail() const
-{
-  return sphere_detail_;
-=======
-  if(f) {
-    outline_mode_=std::min(3,std::max(1,outline_mode_));
-  }
-  Scene::Instance().RequestRedraw();
-}
-
-void GfxObj::SetOutlineMode(int m)
-{
-  outline_mode_=m;
-  if(outline_flag_) {
-    FlagRefresh();
-    Scene::Instance().RequestRedraw();
-  }
-}
-
-void GfxObj::SetOutlineWidth(float f)
-{
-  va_.SetOutlineWidth(f);
-  Scene::Instance().RequestRedraw();
-}
-
-void GfxObj::SetOutlineExpandFactor(float f)
-{
-  va_.SetOutlineExpandFactor(f);
-  Scene::Instance().RequestRedraw();
-}
-
-void GfxObj::SetOutlineExpandColor(const Color& c)
-{
-  va_.SetOutlineExpandColor(c);
-  Scene::Instance().RequestRedraw();
->>>>>>> 5a706eea
-}
-
-void GfxObj::SetArcDetail(unsigned int d)
-{
-<<<<<<< HEAD
-  if(d==arc_detail_) return;
-  arc_detail_=d;
-  FlagRebuild();
-=======
-  opacity_=o;
-  va_.SetOpacity(opacity_);
-  FlagRefresh();
-  Scene::Instance().RequestRedraw();
->>>>>>> 5a706eea
-}
-
-unsigned int GfxObj::GetArcDetail() const
-{
-  return arc_detail_;
-}
-
-void GfxObj::SetSplineDetail(unsigned int d)
-{
-  if(d==spline_detail_) return;
-  spline_detail_=d;
-  FlagRebuild();
-}
-
-unsigned int GfxObj::GetSplineDetail() const
-{
-  return spline_detail_;
-}
-
-void GfxObj::SetPolyMode(unsigned int m)
-{
-  if(m==poly_mode_) return;
-  poly_mode_=std::min((unsigned int)2,m);
-  FlagRefresh();
-}
-
-unsigned int GfxObj::GetPolyMode() const
-{
-  return poly_mode_;
-}
-
-void GfxObj::SetAALines(bool f)
-{
-  if(f==aalines_flag_) return;
-  aalines_flag_=f;
-  FlagRefresh();
-}
-
-bool GfxObj::GetAALines() const
-{
-  return aalines_flag_;
-}
-
-void GfxObj::SetLineHalo(float f)
-{
-  line_halo_=f;
-  FlagRefresh();
-}
-
-float GfxObj::GetLineHalo() const
-{
-  return line_halo_;
-}
-
-void GfxObj::SetOutlineMode(int m)
-{
-  omode_=m;
-  FlagRefresh();
-}
-
-void GfxObj::SetOutlineExpandFactor(float f)
-{
-  va_.SetOutlineExpandFactor(f);
-}
-
-void GfxObj::SetOutlineExpandColor(const Color& c)
-{
-  va_.SetOutlineExpandColor(c);
-}
-
-void GfxObj::RenderGL(RenderPass pass)
-{
-  LOGN_TRACE("object " << GetName() << ": RenderGL()");
-
-  if(pass==0) {
-    if(mat_update_) {
-      LOGN_TRACE("updating material display list");
-      if(mat_dlist_==0) {
-        mat_dlist_=glGenLists(1);
-      }
-      glNewList(mat_dlist_,GL_COMPILE);
-      mat_.RenderGL();
-      glEndList();
-      mat_update_=false;
-    }
-    
-    if(rebuild_ || refresh_) {
-      PreRenderGL(rebuild_);
-      rebuild_=false;
-      refresh_=false;
-    }
-  }
-  if(IsVisible()) {
-    LOGN_TRACE("applying local transformation");
-    glMatrixMode(GL_MODELVIEW);
-    glPushMatrix();
-    glMultMatrix(transform_.GetTransposedMatrix().Data());
-    if(Scene::Instance().InOffscreenMode()) {
-      LOGN_TRACE("applying material");
-      mat_.RenderGL();
-    } else {
-      LOGN_TRACE("applying material display list");
-      glCallList(mat_dlist_);
-    }
-    LOGN_TRACE("calling custom render gl pass " << pass);
-
-    CustomRenderGL(pass);
-
-    if(pass==0 && omode_>0) {
-      va_.SetOutlineMode(omode_);
-      CustomRenderGL(pass);
-      va_.SetOutlineMode(0);
-    }
-
-    if(pass==1) {
-      LOGN_TRACE("drawing labels");
-      render_labels();
-    }
-
-    glPopMatrix();    
-  }
-}
-
-
-void GfxObj::RenderPov(PovState& pov)
-{
-  if(IsVisible()) {
-    pov.start_obj(GetName(),1.0,1.0,1.0);
-    // apply local transformation
-    // using transform_
-    CustomRenderPov(pov);
-    pov.end_obj();
-  }
-}
-
 void GfxObj::PreRenderGL(bool f)
 {
   LOGN_DUMP("object " << GetName() << ": PreRenderGL()");
@@ -574,6 +496,7 @@
 
 void GfxObj::Clear()
 {
+  va_.Clear();
 }
 
 Color GfxObj::Ele2Color(const String& ele)
@@ -615,90 +538,6 @@
   labels_.clear();
 }
 
-void GfxObj::SetMatAmb(const Color& c)
-{
-  mat_.SetAmb(c);
-  mat_update_=true;
-  Scene::Instance().RequestRedraw();
-}
-
-void GfxObj::SetMatAmb(float c)
-{
-  mat_.SetAmb(c);
-  mat_update_=true;
-  Scene::Instance().RequestRedraw();
-}
-
-void GfxObj::SetMatDiff(const Color& c)
-{
-  mat_.SetDiff(c);
-  mat_update_=true;
-  Scene::Instance().RequestRedraw();
-}
-
-void GfxObj::SetMatDiff(float c)
-{
-  mat_.SetDiff(c);
-  mat_update_=true;
-  Scene::Instance().RequestRedraw();
-}
-
-void GfxObj::SetMatSpec(const Color& c)
-{
-  mat_.SetSpec(c);
-  mat_update_=true;
-  Scene::Instance().RequestRedraw();
-}
-
-void GfxObj::SetMatSpec(float c)
-{
-  mat_.SetSpec(c);
-  mat_update_=true;
-  Scene::Instance().RequestRedraw();
-}
-
-void GfxObj::SetMatShin(float s)
-{
-  mat_.SetShin(s);
-  mat_update_=true;
-  Scene::Instance().RequestRedraw();
-}
-
-void GfxObj::SetMatEmm(const Color& c)
-{
-  mat_.SetEmm(c);
-  mat_update_=true;
-  Scene::Instance().RequestRedraw();
-}
-
-void GfxObj::SetMatEmm(float c)
-{
-  mat_.SetEmm(c);
-  mat_update_=true;
-  Scene::Instance().RequestRedraw();
-}
-
-void GfxObj::SetMat(const Color& amb, const Color& diff, const Color& spec, float shin)
-{
-  SetMatAmb(amb);
-  SetMatDiff(diff);
-  SetMatSpec(spec);
-  SetMatShin(shin);
-  SetMatEmm(0.0);
-  mat_update_=true;
-  Scene::Instance().RequestRedraw();
-}
-
-void GfxObj::SetMat(float amb, float diff, float spec, float shin)
-{
-  SetMatAmb(amb);
-  SetMatDiff(diff);
-  SetMatSpec(spec);
-  SetMatShin(shin);
-  SetMatEmm(0.0);
-  mat_update_=true;
-  Scene::Instance().RequestRedraw();
-}
 
 Material GfxObj::GetMaterial() const
 {
@@ -722,137 +561,10 @@
 void GfxObj::OnGLCleanup()
 {}
 
-void GfxObj::SetOpacity(float o)
-{
-  opacity_=o;
-  FlagRebuild();
-}
-
-float GfxObj::GetOpacity() const
-{
-  return opacity_;
-}
-
 void GfxObj::SmoothVertices(float smoothf)
 {
   va_.SmoothVertices(smoothf);
   FlagRefresh();
-}
-
-void GfxObj::AmbientOcclusion(bool f)
-{
-  use_occlusion_=f;
-  va_.UseAmbient(f);
-  Scene::Instance().RequestRedraw();
-}
-
-void GfxObj::ColorBy(const mol::EntityView& ev, 
-                      const String& prop,
-                      const Gradient& g, float minv, float maxv)
-{
-  LOGN_VERBOSE("ColorBy not implemented for this gfx object");
-}
-
-
-void GfxObj::ColorBy(const mol::EntityView& ev, 
-                      const String& prop,
-                      const Color& c1, const Color& c2, float minv, float maxv)
-{
-  Gradient g;
-  g.SetColorAt(0.0,c1);
-  g.SetColorAt(1.0,c2);
-  this->ColorBy(ev,prop,g,minv,maxv);
-}
-
-#if OST_IMG_ENABLED
-void GfxObj::ColorBy(const img::MapHandle& mh,
-                      const String& prop,
-                      const Gradient& g, float minv, float maxv)
-{
-  LOGN_VERBOSE("ColorBy not implemented for this gfx object");
-}
-
-void GfxObj::ColorBy(const img::MapHandle& mh,
-                      const String& prop,
-                      const Color& c1, const Color& c2, float minv, float maxv)
-{
-  Gradient g;
-  g.SetColorAt(0.0,c1);
-  g.SetColorAt(1.0,c2);
-  this->ColorBy(mh,prop,g,minv,maxv);
-}
-
-void GfxObj::ColorBy(const img::MapHandle& mh,
-                      const String& prop,
-                      const Gradient& g)
-{
-  ost::img::alg::Stat stat;
-  mh.Apply(stat);
-  float min = static_cast<float>(stat.GetMinimum());
-  float max = static_cast<float>(stat.GetMaximum());
-  std::pair<float,float> minmax = std::make_pair(min,max);
-  this->ColorBy(mh,prop,g,minmax.first, minmax.second);
-}
-
-void GfxObj::ColorBy(const img::MapHandle& mh,
-                      const String& prop,
-                      const Color& c1, const Color& c2)
-{
-  ost::img::alg::Stat stat;
-  mh.Apply(stat);
-  float min = static_cast<float>(stat.GetMinimum());
-  float max = static_cast<float>(stat.GetMaximum());
-  std::pair<float,float> minmax = std::make_pair(min,max);
-  this->ColorBy(mh,prop,c1,c2,minmax.first, minmax.second);
-}
-
-#endif //OST_IMG_ENABLED
-
-void GfxObj::ColorBy(const mol::EntityHandle& eh, 
-                      const String& prop,
-                      const Gradient& g, float minv, float maxv)
-{
-  this->ColorBy(eh.CreateFullView(),prop,g,minv,maxv);
-}
-    
-void GfxObj::ColorBy(const mol::EntityHandle& eh, 
-                      const String& prop,
-                      const Color& c1, const Color& c2, float minv, float maxv)
-{
-  Gradient g;
-  g.SetColorAt(0.0,c1);
-  g.SetColorAt(1.0,c2);
-  this->ColorBy(eh,prop,g,minv,maxv);
-}
-
-void GfxObj::ColorBy(const mol::EntityView& ev, 
-                      const String& prop,
-                      const Gradient& g)
-{
-  std::pair<float,float> minmax = ev.GetMinMax(prop);
-  this->ColorBy(ev,prop,g,minmax.first, minmax.second);
-}
-    
-void GfxObj::ColorBy(const mol::EntityView& ev, 
-                      const String& prop,
-                      const Color& c1, const Color& c2)
-{
-  std::pair<float,float> minmax = ev.GetMinMax(prop);
-  this->ColorBy(ev,prop,c1,c2,minmax.first, minmax.second);
-}
-
-void GfxObj::ColorBy(const mol::EntityHandle& eh, 
-                      const String& prop,
-                      const Gradient& g)
-{
-  this->ColorBy(eh.CreateFullView(),prop,g);
-}
-
-void GfxObj::ColorBy(const mol::EntityHandle& eh, 
-                      const String& prop,
-                      const Color& c1, const Color& c2)
-{
-  this->ColorBy(eh.CreateFullView(),prop,c1,c2);
 }
 
 namespace {
@@ -889,8 +601,6 @@
   c_ops_.release();
 }
 
-<<<<<<< HEAD
-=======
 void GfxObj::Debug(unsigned int flags)
 {
   va_.DrawNormals(flags & 0x1);
@@ -918,5 +628,4 @@
 }
 
 
->>>>>>> 5a706eea
 }} // ns