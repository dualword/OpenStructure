//------------------------------------------------------------------------------
// This file is part of the OpenStructure project <www.openstructure.org>
//
// Copyright (C) 2008-2011 by the OpenStructure authors
//
// This library is free software; you can redistribute it and/or modify it under
// the terms of the GNU Lesser General Public License as published by the Free
// Software Foundation; either version 3.0 of the License, or (at your option)
// any later version.
// This library is distributed in the hope that it will be useful, but WITHOUT
// ANY WARRANTY; without even the implied warranty of MERCHANTABILITY or FITNESS
// FOR A PARTICULAR PURPOSE.  See the GNU Lesser General Public License for more
// details.
//
// You should have received a copy of the GNU Lesser General Public License
// along with this library; if not, write to the Free Software Foundation, Inc.,
// 51 Franklin Street, Fifth Floor, Boston, MA  02110-1301  USA
//------------------------------------------------------------------------------
#ifndef OST_ENTITY_IMPL_HH
#define OST_ENTITY_IMPL_HH

#include <map>
#include <vector>

#include <boost/enable_shared_from_this.hpp>

#include <ost/mol/module_config.hh>
#include <ost/geom/geom.hh>

#include <ost/mol/impl/entity_impl_fw.hh>

#include <ost/mol/entity_view.hh>
<<<<<<< HEAD
#include <ost/unit_cell.hh>
#include <ost/mol/transform.hh>
=======

>>>>>>> 914b0061
#include <ost/mol/residue_prop.hh>
#include <ost/mol/impl/atom_impl_fw.hh>
#include <ost/mol/impl/residue_impl_fw.hh>
#include <ost/mol/impl/chain_impl_fw.hh>
#include <ost/mol/impl/connector_impl_fw.hh>
#include <ost/mol/impl/torsion_impl_fw.hh>
#include <ost/mol/impl/fragment_impl_fw.hh>
#include <ost/mol/impl/pointer_iterator.hh>
#include <ost/mol/entity_visitor_fw.hh>
#include <ost/mol/entity_observer_fw.hh>
#include <ost/mol/entity_view.hh>
#include <ost/mol/entity_handle.hh>
#include <ost/mol/spatial_organizer.hh>


#include <ost/generic_property.hh>

namespace ost { namespace mol { namespace impl {

/// \internal
typedef std::map<AtomImpl*,AtomImplPtr> AtomImplMap;
/// \internal
typedef std::map<ResidueImpl*,ResidueImplPtr> ResidueImplMap;
/// \internal
typedef std::vector<ChainImplPtr> ChainImplList;
/// \internal
typedef std::map<ConnectorImpl*,ConnectorImplP> ConnectorImplMap;
/// \internal
typedef std::map<TorsionImpl*,TorsionImplP> TorsionImplMap;
/// \internal
typedef std::vector<FragmentImplP> FragmentImplList;
/// \internal
typedef std::map<EntityObserver*,EntityObserverPtr> EntityObserverMap;
/// \internal
typedef SpatialOrganizer<AtomImplPtr> SpatialAtomOrganizer;

/// \internal
typedef enum {
  DirtyICS=1,
  DirtyXCS=2,
  // dirty trace (implies dirty ICS)
  DirtyTrace=DirtyICS+4,
  DirtyOrganizer=8,
  DisableICS=16
} EntityDirtyFlags;


/// \internal
class EntityImpl: public GenericPropContainerImpl,
                  public boost::enable_shared_from_this<EntityImpl>                  
{
public:
  EntityImpl();
  ~EntityImpl();

  /// \brief copy entity
  EntityImplPtr Copy();
  
  Real GetMass() const;
  geom::Vec3 GetCenterOfMass() const;
  geom::Vec3 GetCenterOfAtoms() const;
  /// \brief returns the axis-aligned bounding box of the entity
  geom::AlignedCuboid GetBounds() const;
  


  // default copy ctor and assignment op should work for now
  AtomImplPtr CreateAtom(const ResidueImplPtr& rp, const String& name,
                         const geom::Vec3& pos, const String& ele);

  ResidueImplPtr CreateResidue(const ChainImplPtr& cp,
                               const ResNum& n,
                               const ResidueKey& k);

  ChainImplPtr InsertChain(const String& cname);
  /// \brief insert a new chain based on parameters of the given chain
  /// 
  /// The chain will have no residues and atoms
  // force deep to be set explicitely, because it is better than implicit
  // (and since we are on the impl level interface consistency isn't that critical)
  ChainImplPtr InsertChain(const ChainImplPtr& chain, bool deep);
  ConnectorImplP Connect(const AtomImplPtr& first, const AtomImplPtr& second,
                         Real len, Real theta, Real phi,
                         unsigned char bond_order);

  TorsionImplP AddTorsion(const String& name, const AtomImplPtr& a1,
                          const AtomImplPtr& a2, const AtomImplPtr& a3,
                          const AtomImplPtr& a4);

  void TraceDirectionality();

  //! Search for torsion.
  TorsionImplP FindTorsion(const AtomImplPtr& a1,
                           const AtomImplPtr& a2,
                           const AtomImplPtr& a3,
                           const AtomImplPtr& a4) const;

  void RenameChain(ChainImplPtr chain, const String& new_name);
  bool SetAngle(const AtomImplPtr& a1, const AtomImplPtr& a2,
                const AtomImplPtr& a3, Real angle);

  Real GetAngle(const AtomImplPtr& a1, const AtomImplPtr& a2,
                  const AtomImplPtr& a3) const;
  Real GetAngleXCS(const AtomImplPtr& a1, const AtomImplPtr& a2,
                     const AtomImplPtr& a3) const;
  Real GetAngleICS(const AtomImplPtr& a1, const AtomImplPtr& a2,
                     const AtomImplPtr& a3) const;
  // update positions from internal coordinate system
  void UpdateFromICS();

  // update internal coordinate system from positions
  void UpdateFromXCS();

  void Apply(EntityVisitor& v);
  void ApplyTransform(const geom::Transform& t);

  void SetTransform(const geom::Transform& t);
  const geom::Transform& GetTransform() const {return transform_;}
  bool HasTransform() const {return has_transform_;}
  void ClearTransform();

  void AttachObserver(const EntityObserverPtr& o);
  void DetachObserver(const EntityObserverPtr& o);
  void NotifyObserver();

  
  void UpdateOrganizer();
  
  AtomImplList FindWithin(const geom::Vec3& pos, Real radius) const;
  // use query flag defaults
  EntityView Select(const EntityHandle& h, const Query& q) const;
  // override query flag defaults with given flags
  EntityView Select(const EntityHandle& h, const Query& q, 
                    QueryFlags flags) const;
  EntityView CreateFullView(const EntityHandle& h) const;
  void SetDefaultQueryFlags(QueryFlags f) {default_query_flags_=f;}
  QueryFlags GetDefaultQueryFlags() const {return default_query_flags_;}


  /// Get chain by name. Returns an invalid ChainImplPtr if no chain with the
  /// given name exists.
  ChainImplPtr FindChain(const String& name) const;

  ResidueImplPtr FindResidue(const String& chain_name,
                            const ResNum& residue) const;

  AtomImplPtr FindAtom(const String& chain_name,
                       const ResNum& residue,
                       const String& atom_name) const;
  /*
    this is a deep-swap which will exchange the internal structure
    of two implementations, which by design affects _all_ entity handles
    that point two either of these two implementations
  */
  void Swap(EntityImpl& impl);

  //! Get total number of atoms of all chains belonging to this entity
  int GetAtomCount() const;

  //! Get total number of bonds belonging to this entity
  int GetBondCount() const;

  //! Get list of bonds
  mol::BondHandleList GetBondList() const;


  //! Get total number of residues of all chains belonging to this entity
  int GetResidueCount() const;

  //! Get number of chains
  int GetChainCount() const;

  const ChainImplList& GetChainList() const { return chain_list_; }

  ChainImplList& GetChainList() { return chain_list_; }

  void DeleteFromConnMap(const ConnectorImplP& conn);

  void DeleteChain(const ChainImplPtr& chain);

  void DeleteAtom(const AtomImplPtr& atom);

  void IncXCSEditorCount();
  void DecXCSEditorCount();
    
  void IncICSEditorCount();
  void DecICSEditorCount();

  TorsionImplMap& GetTorsionMap();
  
  void UpdateXCSIfNeeded();
  
  void UpdateICSIfNeeded();
  
  void UpdateOrganizerIfNeeded();
  
  void EnableICS();
  
  bool HasICS() const;
  
  bool IsXCSDirty() const;
  
  void MarkXCSDirty();
  void MarkICSDirty();
  void MarkTraceDirty();
  void MarkOrganizerDirty();

  void UpdateTransformedPos();

  const String& GetName() const;

  impl::ChainImplList::iterator GetChain(const String& name);

  pointer_it<ChainImplPtr> GetChainIter(const String& name);
  void SetName(const String& ent_name);

  void ReorderAllResidues();
<<<<<<< HEAD
  
  const UnitCell& GetUnitCell() const { return unit_cell_; }
  
  void SetUnitCell(const UnitCell& unit_cell) { unit_cell_=unit_cell; }
  
=======

  void RenumberAllResidues(int start, bool keep_spacing);

>>>>>>> 914b0061
private:
  void DoCopy(EntityImplPtr dest);
  
  void ReplicateHierarchy(EntityImplPtr dest);
  
  void DoCopyBondsAndTorsions(EntityImplPtr dest);

  AtomImplMap atom_map_;
  ChainImplList chain_list_;
  ConnectorImplMap connector_map_;
  TorsionImplMap torsion_map_;

  geom::Transform transform_;
  bool has_transform_;

  SpatialAtomOrganizer atom_organizer_;
  FragmentImplList fragment_list_;
  EntityObserverMap observer_map_;

  int xcs_editor_count_;
  int ics_editor_count_;
  int dirty_flags_;
  String name_;
  UnitCell unit_cell_;
  unsigned long next_index_;

  QueryFlags default_query_flags_;

  template <bool always_true>
  EntityView do_selection(const EntityHandle&, const Query&, QueryFlags) const;
};

}}} // ns

#endif<|MERGE_RESOLUTION|>--- conflicted
+++ resolved
@@ -30,12 +30,9 @@
 #include <ost/mol/impl/entity_impl_fw.hh>
 
 #include <ost/mol/entity_view.hh>
-<<<<<<< HEAD
 #include <ost/unit_cell.hh>
-#include <ost/mol/transform.hh>
-=======
-
->>>>>>> 914b0061
+#include <ost/geom/transform.hh>
+
 #include <ost/mol/residue_prop.hh>
 #include <ost/mol/impl/atom_impl_fw.hh>
 #include <ost/mol/impl/residue_impl_fw.hh>
@@ -253,17 +250,14 @@
   void SetName(const String& ent_name);
 
   void ReorderAllResidues();
-<<<<<<< HEAD
   
   const UnitCell& GetUnitCell() const { return unit_cell_; }
   
   void SetUnitCell(const UnitCell& unit_cell) { unit_cell_=unit_cell; }
   
-=======
 
   void RenumberAllResidues(int start, bool keep_spacing);
 
->>>>>>> 914b0061
 private:
   void DoCopy(EntityImplPtr dest);
   
