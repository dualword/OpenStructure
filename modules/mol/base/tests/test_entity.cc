--- conflicted
+++ resolved
@@ -414,8 +414,6 @@
    BOOST_CHECK_EQUAL(atom.GetName(), "B");
 }
 
-<<<<<<< HEAD
-=======
 BOOST_AUTO_TEST_CASE(minmax)
 {
   EntityHandle eh=make_test_entity();
@@ -431,5 +429,4 @@
   BOOST_CHECK_EQUAL(minmax.second, 7.0);
 }
 
->>>>>>> 08f480f0
 BOOST_AUTO_TEST_SUITE_END();