--- conflicted
+++ resolved
@@ -7,12 +7,9 @@
   export_contact_overlap.cc
   export_accessibility.cc
   export_sec_structure.cc
-<<<<<<< HEAD
   export_non_standard.cc
   export_molck.cc
-=======
   export_membrane.cc
->>>>>>> 79a12145
 )
 
 set(OST_MOL_ALG_PYMOD_MODULES
