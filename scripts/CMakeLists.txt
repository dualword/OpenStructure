--- conflicted
+++ resolved
@@ -37,11 +37,7 @@
   if (ENABLE_GUI)
     list(APPEND INIT_SCRIPTS init.py)
   endif()
-<<<<<<< HEAD
   copy_if_different("${CMAKE_CURRENT_SOURCE_DIR}" "${STAGE_DIR}/${LIB_DIR}/openstructure" 
-=======
-  copy_if_different("./" "${STAGE_DIR}/${SPD}" 
->>>>>>> 1cf3ee6c
                   "${INIT_SCRIPTS}" "python init scripts" ost_scripts)
 
   install(FILES ${INIT_SCRIPTS} DESTINATION "${SPD}")
